// -*- mode:C++; tab-width:8; c-basic-offset:2; indent-tabs-mode:t -*- 
// vim: ts=8 sw=2 smarttab
/*
 * Ceph - scalable distributed file system
 *
 * Copyright (C) 2004-2006 Sage Weil <sage@newdream.net>
 *
 * This is free software; you can redistribute it and/or
 * modify it under the terms of the GNU Lesser General Public
 * License version 2.1, as published by the Free Software 
 * Foundation.  See file COPYING.
 * 
 */

#ifndef CEPH_OSD_TYPES_H
#define CEPH_OSD_TYPES_H

#include <sstream>
#include <stdio.h>
#include <stdexcept>

#include "msg/msg_types.h"
#include "include/types.h"
#include "include/CompatSet.h"
#include "include/interval_set.h"



#define CEPH_OSD_ONDISK_MAGIC "ceph osd volume v026"

#define CEPH_OSD_NEARFULL_RATIO .8
#define CEPH_OSD_FULL_RATIO .95

#define CEPH_OSD_FEATURE_INCOMPAT_BASE CompatSet::Feature(1, "initial feature set(~v.18)")
#define CEPH_OSD_FEATURE_INCOMPAT_PGINFO CompatSet::Feature(2, "pginfo object")
#define CEPH_OSD_FEATURE_INCOMPAT_OLOC CompatSet::Feature(3, "object locator")
#define CEPH_OSD_FEATURE_INCOMPAT_LEC  CompatSet::Feature(4, "last_epoch_clean")


/* osdreqid_t - caller name + incarnation# + tid to unique identify this request
 * use for metadata and osd ops.
 */
struct osd_reqid_t {
  entity_name_t name; // who
  tid_t         tid;
  int32_t       inc;  // incarnation
  osd_reqid_t() : tid(0), inc(0) {}
  osd_reqid_t(const entity_name_t& a, int i, tid_t t) : name(a), tid(t), inc(i) {}
  void encode(bufferlist &bl) const {
    __u8 struct_v = 1;
    ::encode(struct_v, bl);
    ::encode(name, bl);
    ::encode(tid, bl);
    ::encode(inc, bl);
  }
  void decode(bufferlist::iterator &bl) {
    __u8 struct_v;
    ::decode(struct_v, bl);
    ::decode(name, bl);
    ::decode(tid, bl);
    ::decode(inc, bl);
  }
};
WRITE_CLASS_ENCODER(osd_reqid_t)

inline ostream& operator<<(ostream& out, const osd_reqid_t& r) {
  return out << r.name << "." << r.inc << ":" << r.tid;
}

inline bool operator==(const osd_reqid_t& l, const osd_reqid_t& r) {
  return (l.name == r.name) && (l.inc == r.inc) && (l.tid == r.tid);
}
inline bool operator!=(const osd_reqid_t& l, const osd_reqid_t& r) {
  return (l.name != r.name) || (l.inc != r.inc) || (l.tid != r.tid);
}
inline bool operator<(const osd_reqid_t& l, const osd_reqid_t& r) {
  return (l.name < r.name) || (l.inc < r.inc) || 
    (l.name == r.name && l.inc == r.inc && l.tid < r.tid);
}
inline bool operator<=(const osd_reqid_t& l, const osd_reqid_t& r) {
  return (l.name < r.name) || (l.inc < r.inc) ||
    (l.name == r.name && l.inc == r.inc && l.tid <= r.tid);
}
inline bool operator>(const osd_reqid_t& l, const osd_reqid_t& r) { return !(l <= r); }
inline bool operator>=(const osd_reqid_t& l, const osd_reqid_t& r) { return !(l < r); }

namespace __gnu_cxx {
  template<> struct hash<osd_reqid_t> {
    size_t operator()(const osd_reqid_t &r) const { 
      static hash<uint64_t> H;
      return H(r.name.num() ^ r.tid ^ r.inc);
    }
  };
}




// pg stuff

typedef uint16_t ps_t;

// object namespaces
#define CEPH_METADATA_NS       1
#define CEPH_DATA_NS           2
#define CEPH_CAS_NS            3
#define CEPH_OSDMETADATA_NS 0xff

// poolsets
enum {
  CEPH_DATA_RULE,
  CEPH_METADATA_RULE,
  CEPH_CASDATA_RULE,
  CEPH_RBD_RULE,
};

//#define CEPH_POOL(poolset, size) (((poolset) << 8) + (size))

#define OSD_SUPERBLOCK_POBJECT sobject_t(object_t("osd_superblock"), 0)

// placement group id
struct pg_t {
  struct ceph_pg v;

  pg_t() { memset(&v, 0, sizeof(v)); }
  pg_t(const pg_t& o) { v = o.v; }
  pg_t(ps_t seed, int pool, int pref) {
    v.ps = seed;
    v.pool = pool;
    v.preferred = pref;   // hack: avoid negative.
  }
  pg_t(const ceph_pg& cpg) {
    v = cpg;
  }

  ps_t ps() const { return v.ps; }
  int pool() const { return v.pool; }
  int preferred() const { return (__s16)v.preferred; }   // hack: avoid negative.
  
  /*coll_t to_coll() const {
    return coll_t(u.pg64, 0); 
  }
  coll_t to_snap_coll(snapid_t sn) const {
    return coll_t(u.pg64, sn);
    }*/

  int print(char *o, int maxlen) const {
    if (preferred() >= 0)
      return snprintf(o, maxlen, "%d.%xp%d", pool(), ps(), preferred());
    else
      return snprintf(o, maxlen, "%d.%x", pool(), ps());
  }
  bool parse(const char *s) {
    int pool;
    int ps;
    int preferred;
    int r = sscanf(s, "%d.%xp%d", &pool, &ps, &preferred);
    if (r < 2)
      return false;
    v.pool = pool;
    v.ps = ps;
    if (r == 3)
      v.preferred = preferred;
    else
      v.preferred = -1;
    return true;
  }

} __attribute__ ((packed));

inline bool operator<(const pg_t& l, const pg_t& r) {
  return l.pool() < r.pool() ||
    (l.pool() == r.pool() && (l.preferred() < r.preferred() ||
			      (l.preferred() == r.preferred() && (l.ps() < r.ps()))));
}
inline bool operator<=(const pg_t& l, const pg_t& r) {
  return l.pool() < r.pool() ||
    (l.pool() == r.pool() && (l.preferred() < r.preferred() ||
			      (l.preferred() == r.preferred() && (l.ps() <= r.ps()))));
}
inline bool operator==(const pg_t& l, const pg_t& r) {
  return l.pool() == r.pool() &&
    l.preferred() == r.preferred() &&
    l.ps() == r.ps();
}
inline bool operator!=(const pg_t& l, const pg_t& r) {
  return l.pool() != r.pool() ||
    l.preferred() != r.preferred() ||
    l.ps() != r.ps();
}
inline bool operator>(const pg_t& l, const pg_t& r) {
  return l.pool() > r.pool() ||
    (l.pool() == r.pool() && (l.preferred() > r.preferred() ||
			      (l.preferred() == r.preferred() && (l.ps() > r.ps()))));
}
inline bool operator>=(const pg_t& l, const pg_t& r) {
  return l.pool() > r.pool() ||
    (l.pool() == r.pool() && (l.preferred() > r.preferred() ||
			      (l.preferred() == r.preferred() && (l.ps() >= r.ps()))));
}


inline void encode(pg_t pgid, bufferlist& bl) { encode_raw(pgid.v, bl); }
inline void decode(pg_t &pgid, bufferlist::iterator& p) { 
  decode_raw(pgid.v, p); 
}


inline ostream& operator<<(ostream& out, const pg_t &pg)
{
  out << pg.pool() << '.';
  out << hex << pg.ps() << dec;

  if (pg.preferred() >= 0)
    out << 'p' << pg.preferred();

  //out << "=" << hex << (__uint64_t)pg << dec;
  return out;
}

namespace __gnu_cxx {
  template<> struct hash< pg_t >
  {
    size_t operator()( const pg_t& x ) const
    {
      static hash<uint32_t> H;
      return H(x.pool() ^ x.ps() ^ x.preferred());
    }
  };
}


// ----------------------

class coll_t {
public:
  const static coll_t META_COLL;
  const static coll_t TEMP_COLL;

  coll_t()
    : str("meta")
  { }

  explicit coll_t(const std::string &str_)
    : str(str_)
  { }

  explicit coll_t(pg_t pgid, snapid_t snap = CEPH_NOSNAP)
    : str(pg_and_snap_to_str(pgid, snap))
  { }

  const std::string& to_str() const {
    return str;
  }

  const char* c_str() const {
    return str.c_str();
  }

  bool is_pg(pg_t& pgid, snapid_t& snap) const {
    const char *cstr(str.c_str());

    if (!pgid.parse(cstr))
      return false;
    const char *snap_start = strchr(cstr, '_');
    if (!snap_start)
      return false;
    if (strncmp(snap_start, "_head", 5) == 0)
      snap = CEPH_NOSNAP;
    else
      snap = strtoull(snap_start+1, 0, 16);
    return true;
  }

  void encode(bufferlist& bl) const {
    __u8 struct_v = 3;
    ::encode(struct_v, bl);
    ::encode(str, bl);
  }

  void decode(bufferlist::iterator& bl) {
    __u8 struct_v;
    ::decode(struct_v, bl);
    switch (struct_v) {
      case 1: {
	pg_t pgid;
	snapid_t snap;

	::decode(pgid, bl);
	::decode(snap, bl);
	// infer the type
	if (pgid == pg_t() && snap == 0)
	  str = "meta";
	else
	  str = pg_and_snap_to_str(pgid, snap);
	break;
      }

      case 2: {
	__u8 type;
	pg_t pgid;
	snapid_t snap;

	::decode(type, bl);
	::decode(pgid, bl);
	::decode(snap, bl);
	switch (type) {
	  case 0:
	    str = "meta";
	    break;
	  case 1:
	    str = "temp";
	    break;
	  case 2:
	    str = pg_and_snap_to_str(pgid, snap);
	    break;
	  default: {
	    ostringstream oss;
	    oss << "coll_t::decode(): can't understand type " << type;
	    throw std::domain_error(oss.str());
	  }
	}
	break;
      }

      case 3:
	::decode(str, bl);
	break;

      default: {
	ostringstream oss;
	oss << "coll_t::decode(): don't know how to decode verison "
            << struct_v;
	throw std::domain_error(oss.str());
      }
    }
  }
  inline bool operator==(const coll_t& rhs) const {
    return str == rhs.str;
  }
  inline bool operator!=(const coll_t& rhs) const {
    return str != rhs.str;
  }

private:
  static std::string pg_and_snap_to_str(pg_t p, snapid_t s) {
    std::ostringstream oss;
    oss << p << "_" << s;
    return oss.str();
  }

  std::string str;
};

WRITE_CLASS_ENCODER(coll_t)

inline ostream& operator<<(ostream& out, const coll_t& c) {
  out << c.to_str();
  return out;
}

namespace __gnu_cxx {
  template<> struct hash<coll_t> {
    size_t operator()(const coll_t &c) const { 
      size_t hash = 0;
      string str(c.to_str());
      std::string::const_iterator end(str.end());
      for (std::string::const_iterator s = str.begin(); s != end; ++s) {
	hash += *s;
	hash += (hash << 10);
	hash ^= (hash >> 6);
      }
      hash += (hash << 3);
      hash ^= (hash >> 11);
      hash += (hash << 15);
      return hash;
    }
  };
}

inline ostream& operator<<(ostream& out, const ceph_object_layout &ol)
{
  out << pg_t(ol.ol_pgid);
  int su = ol.ol_stripe_unit;
  if (su)
    out << ".su=" << su;
  return out;
}



// compound rados version type
class eversion_t {
public:
  version_t version;
  epoch_t epoch;
  __u32 __pad;
  eversion_t() : version(0), epoch(0), __pad(0) {}
  eversion_t(epoch_t e, version_t v) : version(v), epoch(e), __pad(0) {}

  eversion_t(const ceph_eversion& ce) : 
    version(ce.version),
    epoch(ce.epoch),
    __pad(0) { }

  eversion_t(bufferlist& bl) : __pad(0) { decode(bl); }

  operator ceph_eversion() {
    ceph_eversion c;
    c.epoch = epoch;
    c.version = version;
    return c;
  }

  void inc(epoch_t e) {
    if (epoch < e)
      epoch = e;
    version++;
  }

  void encode(bufferlist &bl) const {
    ::encode(version, bl);
    ::encode(epoch, bl);
  }
  void decode(bufferlist::iterator &bl) {
    ::decode(version, bl);
    ::decode(epoch, bl);
  }
  void decode(bufferlist& bl) {
    bufferlist::iterator p = bl.begin();
    decode(p);
  }
};
WRITE_CLASS_ENCODER(eversion_t)

inline bool operator==(const eversion_t& l, const eversion_t& r) {
  return (l.epoch == r.epoch) && (l.version == r.version);
}
inline bool operator!=(const eversion_t& l, const eversion_t& r) {
  return (l.epoch != r.epoch) || (l.version != r.version);
}
inline bool operator<(const eversion_t& l, const eversion_t& r) {
  return (l.epoch == r.epoch) ? (l.version < r.version):(l.epoch < r.epoch);
}
inline bool operator<=(const eversion_t& l, const eversion_t& r) {
  return (l.epoch == r.epoch) ? (l.version <= r.version):(l.epoch <= r.epoch);
}
inline bool operator>(const eversion_t& l, const eversion_t& r) {
  return (l.epoch == r.epoch) ? (l.version > r.version):(l.epoch > r.epoch);
}
inline bool operator>=(const eversion_t& l, const eversion_t& r) {
  return (l.epoch == r.epoch) ? (l.version >= r.version):(l.epoch >= r.epoch);
}
inline ostream& operator<<(ostream& out, const eversion_t e) {
  return out << e.epoch << "'" << e.version;
}



/** osd_stat
 * aggregate stats for an osd
 */
struct osd_stat_t {
  int64_t kb, kb_used, kb_avail;
  vector<int> hb_in, hb_out;
  int32_t snap_trim_queue_len, num_snap_trimming;

  osd_stat_t() : kb(0), kb_used(0), kb_avail(0),
		 snap_trim_queue_len(0), num_snap_trimming(0) {}

  void encode(bufferlist &bl) const {
    __u8 v = 1;
    ::encode(v, bl);
    ::encode(kb, bl);
    ::encode(kb_used, bl);
    ::encode(kb_avail, bl);
    ::encode(snap_trim_queue_len, bl);
    ::encode(num_snap_trimming, bl);
    ::encode(hb_in, bl);
    ::encode(hb_out, bl);
  }
  void decode(bufferlist::iterator &bl) {
    __u8 v;
    ::decode(v, bl);
    ::decode(kb, bl);
    ::decode(kb_used, bl);
    ::decode(kb_avail, bl);
    ::decode(snap_trim_queue_len, bl);
    ::decode(num_snap_trimming, bl);
    ::decode(hb_in, bl);
    ::decode(hb_out, bl);
  }
  
  void add(const osd_stat_t& o) {
    kb += o.kb;
    kb_used += o.kb_used;
    kb_avail += o.kb_avail;
    snap_trim_queue_len += o.snap_trim_queue_len;
    num_snap_trimming += o.num_snap_trimming;
  }
  void sub(const osd_stat_t& o) {
    kb -= o.kb;
    kb_used -= o.kb_used;
    kb_avail -= o.kb_avail;
    snap_trim_queue_len -= o.snap_trim_queue_len;
    num_snap_trimming -= o.num_snap_trimming;
  }

};
WRITE_CLASS_ENCODER(osd_stat_t)

inline bool operator==(const osd_stat_t& l, const osd_stat_t& r) {
  return l.kb == r.kb &&
    l.kb_used == r.kb_used &&
    l.kb_avail == r.kb_avail &&
    l.snap_trim_queue_len == r.snap_trim_queue_len &&
    l.num_snap_trimming == r.num_snap_trimming &&
    l.hb_in == r.hb_in &&
    l.hb_out == r.hb_out;
}
inline bool operator!=(const osd_stat_t& l, const osd_stat_t& r) {
  return !(l == r);
}



inline ostream& operator<<(ostream& out, const osd_stat_t& s) {
  return out << "osd_stat(" << kb_t(s.kb_used) << " used, "
	     << kb_t(s.kb_avail) << " avail, "
	     << kb_t(s.kb) << " total, "
	     << "peers " << s.hb_in << "/" << s.hb_out << ")";
}


/*
 * pg states
 */
#define PG_STATE_CREATING     (1<<0)  // creating
#define PG_STATE_ACTIVE       (1<<1)  // i am active.  (primary: replicas too)
#define PG_STATE_CLEAN        (1<<2)  // peers are complete, clean of stray replicas.
#define PG_STATE_CRASHED      (1<<3)  // all replicas went down, clients needs to replay
#define PG_STATE_DOWN         (1<<4)  // a needed replica is down, PG offline
#define PG_STATE_REPLAY       (1<<5)  // crashed, waiting for replay
#define PG_STATE_STRAY        (1<<6)  // i must notify the primary i exist.
#define PG_STATE_SPLITTING    (1<<7)  // i am splitting
#define PG_STATE_SCRUBBING    (1<<8)  // scrubbing
#define PG_STATE_SCRUBQ       (1<<9)  // queued for scrub
#define PG_STATE_DEGRADED     (1<<10) // pg membership not complete
#define PG_STATE_INCONSISTENT (1<<11) // pg replicas are inconsistent (but shouldn't be)
#define PG_STATE_PEERING      (1<<12) // pg is (re)peering
#define PG_STATE_REPAIR       (1<<13) // pg should repair on next scrub
#define PG_STATE_SCANNING     (1<<14) // scanning content to generate backlog

static inline std::string pg_state_string(int state)
{
  ostringstream oss;
  if (state & PG_STATE_CREATING)
    oss << "creating+";
  if (state & PG_STATE_ACTIVE)
    oss << "active+";
  if (state & PG_STATE_CLEAN)
    oss << "clean+";
  if (state & PG_STATE_CRASHED)
    oss << "crashed+";
  if (state & PG_STATE_DOWN)
    oss << "down+";
  if (state & PG_STATE_REPLAY)
    oss << "replay+";
  if (state & PG_STATE_STRAY)
    oss << "stray+";
  if (state & PG_STATE_SPLITTING)
    oss << "splitting+";
  if (state & PG_STATE_DEGRADED)
    oss << "degraded+";
  if (state & PG_STATE_SCRUBBING)
    oss << "scrubbing+";
  if (state & PG_STATE_SCRUBQ)
    oss << "scrubq+";
  if (state & PG_STATE_INCONSISTENT)
    oss << "inconsistent+";
  if (state & PG_STATE_PEERING)
    oss << "peering+";
  if (state & PG_STATE_REPAIR)
    oss << "repair+";
  if (state & PG_STATE_SCANNING)
    oss << "scanning+";
  string ret(oss.str());
  if (ret.length() > 0)
    ret.resize(ret.length() - 1);
  else
    ret = "inactive";
  return ret;
}


/*
 * pool_snap_info_t
 *
 * attributes for a single pool snapshot.  
 */
struct pool_snap_info_t {
  snapid_t snapid;
  utime_t stamp;
  string name;

  void encode(bufferlist& bl) const {
    __u8 struct_v = 1;
    ::encode(struct_v, bl);
    ::encode(snapid, bl);
    ::encode(stamp, bl);
    ::encode(name, bl);
  }
  void decode(bufferlist::iterator& bl) {
    __u8 struct_v;
    ::decode(struct_v, bl);
    ::decode(snapid, bl);
    ::decode(stamp, bl);
    ::decode(name, bl);
  }
};
WRITE_CLASS_ENCODER(pool_snap_info_t)

inline ostream& operator<<(ostream& out, const pool_snap_info_t& si) {
  return out << si.snapid << '(' << si.name << ' ' << si.stamp << ')';
}


/*
 * pg_pool
 */
struct pg_pool_t {
  mutable ceph_pg_pool v;

  int pg_num_mask, pgp_num_mask, lpg_num_mask, lpgp_num_mask;

  /*
   * Pool snaps (global to this pool).  These define a SnapContext for
   * the pool, unless the client manually specifies an alternate
   * context.
   */
  map<snapid_t, pool_snap_info_t> snaps;
  /*
   * Alternatively, if we are definining non-pool snaps (e.g. via the
   * Ceph MDS), we must track @removed_snaps (since @snaps is not
   * used).  Snaps and removed_snaps are to be used exclusive of each
   * other!
   */
  interval_set<snapid_t> removed_snaps;

  pg_pool_t() :
    pg_num_mask(0), pgp_num_mask(0), lpg_num_mask(0), lpgp_num_mask(0) {
    memset(&v, 0, sizeof(v));
  }

  unsigned get_type() const { return v.type; }
  unsigned get_size() const { return v.size; }
  int get_crush_ruleset() const { return v.crush_ruleset; }
  int get_object_hash() const { return v.object_hash; }
  const char *get_object_hash_name() const {
    return ceph_str_hash_name(get_object_hash());
  }
  epoch_t get_last_change() const { return v.last_change; }
  epoch_t get_snap_epoch() const { return v.snap_epoch; }
  snapid_t get_snap_seq() const { return snapid_t(v.snap_seq); }

  void set_snap_seq(snapid_t s) { v.snap_seq = s; }
  void set_snap_epoch(epoch_t e) { v.snap_epoch = e; }

  bool is_rep()   const { return get_type() == CEPH_PG_TYPE_REP; }
  bool is_raid4() const { return get_type() == CEPH_PG_TYPE_RAID4; }

  int get_pg_num() const { return v.pg_num; }
  int get_pgp_num() const { return v.pgp_num; }
  int get_lpg_num() const { return v.lpg_num; }
  int get_lpgp_num() const { return v.lpgp_num; }

  int get_pg_num_mask() const { return pg_num_mask; }
  int get_pgp_num_mask() const { return pgp_num_mask; }
  int get_lpg_num_mask() const { return lpg_num_mask; }
  int get_lpgp_num_mask() const { return lpgp_num_mask; }

  int calc_bits_of(int t) {
    int b = 0;
    while (t > 0) {
      t = t >> 1;
      b++;
    }
    return b;
  }
  void calc_pg_masks() {
    pg_num_mask = (1 << calc_bits_of(v.pg_num-1)) - 1;
    pgp_num_mask = (1 << calc_bits_of(v.pgp_num-1)) - 1;
    lpg_num_mask = (1 << calc_bits_of(v.lpg_num-1)) - 1;
    lpgp_num_mask = (1 << calc_bits_of(v.lpgp_num-1)) - 1;
  }

  /*
   * we have two snap modes:
   *  - pool global snaps
   *    - snap existence/non-existence defined by snaps[] and snap_seq
   *  - user managed snaps
   *    - removal governed by removed_snaps
   *
   * we know which mode we're using based on whether removed_snaps is empty.
   */
  bool is_pool_snaps_mode() const {
    return removed_snaps.empty() && get_snap_seq() > 0;
  }

  bool is_removed_snap(snapid_t s) const {
    if (is_pool_snaps_mode())
      return s <= get_snap_seq() && snaps.count(s) == 0;
    else
      return removed_snaps.contains(s);
  }
  /*
   * build set of known-removed sets from either pool snaps or
   * explicit removed_snaps set.
   */
  void build_removed_snaps(interval_set<snapid_t>& rs) const {
    if (is_pool_snaps_mode()) {
      rs.clear();
      for (snapid_t s = 1; s <= get_snap_seq(); s = s + 1)
	if (snaps.count(s) == 0)
	  rs.insert(s);
    } else {
      rs = removed_snaps;
    }
  }
  snapid_t snap_exists(const char *s) const {
    for (map<snapid_t,pool_snap_info_t>::const_iterator p = snaps.begin();
	 p != snaps.end();
	 p++)
      if (p->second.name == s)
	return p->second.snapid;
    return 0;
  }
  void add_snap(const char *n, utime_t stamp) {
    assert(removed_snaps.empty());
    snapid_t s = get_snap_seq() + 1;
    v.snap_seq = s;
    snaps[s].snapid = s;
    snaps[s].name = n;
    snaps[s].stamp = stamp;
  }
  void add_unmanaged_snap(uint64_t& snapid) {
    if (removed_snaps.empty()) {
      assert(snaps.empty());
      removed_snaps.insert(snapid_t(1));
      v.snap_seq = 1;
    }
    snapid = v.snap_seq = v.snap_seq + 1;
  }
  void remove_snap(snapid_t s) {
    assert(snaps.count(s));
    snaps.erase(s);
    v.snap_seq = v.snap_seq + 1;
  }
  void remove_unmanaged_snap(snapid_t s) {
    assert(snaps.empty());
    removed_snaps.insert(s);
    v.snap_seq = v.snap_seq + 1;
    removed_snaps.insert(get_snap_seq());
  }

  SnapContext get_snap_context() const {
    vector<snapid_t> s(snaps.size());
    unsigned i = 0;
    for (map<snapid_t, pool_snap_info_t>::const_reverse_iterator p = snaps.rbegin();
	 p != snaps.rend();
	 p++)
      s[i++] = p->first;
    return SnapContext(get_snap_seq(), s);
  }

  /*
   * map a raw pg (with full precision ps) into an actual pg, for storage
   */
  pg_t raw_pg_to_pg(pg_t pg) const {
    if (pg.preferred() >= 0 && v.lpg_num)
      pg.v.ps = ceph_stable_mod(pg.ps(), v.lpg_num, lpg_num_mask);
    else
      pg.v.ps = ceph_stable_mod(pg.ps(), v.pg_num, pg_num_mask);
    return pg;
  }
  
  /*
   * map raw pg (full precision ps) into a placement seed.  include
   * pool id in that value so that different pools don't use the same
   * seeds.
   */
  ps_t raw_pg_to_pps(pg_t pg) const {
    if (pg.preferred() >= 0 && v.lpgp_num)
      return ceph_stable_mod(pg.ps(), v.lpgp_num, lpgp_num_mask) + pg.pool();
    else
      return ceph_stable_mod(pg.ps(), v.pgp_num, pgp_num_mask) + pg.pool();
  }

  void encode(bufferlist& bl) const {
    __u8 struct_v = CEPH_PG_POOL_VERSION;
    ::encode(struct_v, bl);
    v.num_snaps = snaps.size();
    v.num_removed_snap_intervals = removed_snaps.num_intervals();
    ::encode(v, bl);
    ::encode_nohead(snaps, bl);
    removed_snaps.encode_nohead(bl);
  }
  void decode(bufferlist::iterator& bl) {
    __u8 struct_v;
    ::decode(struct_v, bl);
    if (struct_v > CEPH_PG_POOL_VERSION)
      throw buffer::error();
    ::decode(v, bl);
    ::decode_nohead(v.num_snaps, snaps, bl);
    removed_snaps.decode_nohead(v.num_removed_snap_intervals, bl);
    calc_pg_masks();
  }
};
WRITE_CLASS_ENCODER(pg_pool_t)

inline ostream& operator<<(ostream& out, const pg_pool_t& p) {
  out << "pg_pool(";
  switch (p.get_type()) {
  case CEPH_PG_TYPE_REP: out << "rep"; break;
  default: out << "type " << p.get_type();
  }
  out << " pg_size " << p.get_size()
      << " crush_ruleset " << p.get_crush_ruleset()
      << " object_hash " << p.get_object_hash_name()
      << " pg_num " << p.get_pg_num()
      << " pgp_num " << p.get_pgp_num()
      << " lpg_num " << p.get_lpg_num()
      << " lpgp_num " << p.get_lpgp_num()
      << " last_change " << p.get_last_change()
      << " owner " << p.v.auid
      << ")";
  return out;
}

/** pg_stat
 * aggregate stats for a single PG.
 */
struct pg_stat_t {
  eversion_t version;
  eversion_t reported;
  __u32 state;

  eversion_t log_start;         // (log_start,version]
  eversion_t ondisk_log_start;  // there may be more on disk

  epoch_t created;
  pg_t parent;
  __u32 parent_split_bits;

  eversion_t last_scrub;
  utime_t last_scrub_stamp;

  uint64_t num_bytes;    // in bytes
  uint64_t num_kb;       // in KB
  uint64_t num_objects;
  uint64_t num_object_clones;
  uint64_t num_object_copies;  // num_objects * num_replicas

  // The number of objects missing on the primary OSD
  uint64_t num_objects_missing_on_primary;

  uint64_t num_objects_degraded;
  uint64_t log_size;
  uint64_t ondisk_log_size;    // >= active_log_size

  uint64_t num_rd, num_rd_kb;
  uint64_t num_wr, num_wr_kb;

  // The number of objects missing on the primary OSD
  uint64_t num_objects_unfound;
  
  vector<int> up, acting;

  pg_stat_t() : state(0),
		created(0), parent_split_bits(0), 
		num_bytes(0), num_kb(0), 
		num_objects(0), num_object_clones(0), num_object_copies(0),
		num_objects_missing_on_primary(0), num_objects_degraded(0),
		log_size(0), ondisk_log_size(0),
		num_rd(0), num_rd_kb(0), num_wr(0), num_wr_kb(0),
		num_objects_unfound(0)
  { }

  void encode(bufferlist &bl) const {
    __u8 v = 4;
    ::encode(v, bl);

    ::encode(version, bl);
    ::encode(reported, bl);
    ::encode(state, bl);
    ::encode(log_start, bl);
    ::encode(ondisk_log_start, bl);
    ::encode(created, bl);
    ::encode(parent, bl);
    ::encode(parent_split_bits, bl);
    ::encode(last_scrub, bl);
    ::encode(last_scrub_stamp, bl);
    ::encode(num_bytes, bl);
    ::encode(num_kb, bl);
    ::encode(num_objects, bl);
    ::encode(num_object_clones, bl);
    ::encode(num_object_copies, bl);
    ::encode(num_objects_missing_on_primary, bl);
    ::encode(num_objects_degraded, bl);
    ::encode(log_size, bl);
    ::encode(ondisk_log_size, bl);
    ::encode(num_rd, bl);
    ::encode(num_rd_kb, bl);
    ::encode(num_wr, bl);
    ::encode(num_wr_kb, bl);
    ::encode(up, bl);
    ::encode(num_objects_unfound, bl);
    ::encode(acting, bl);
  }
  void decode(bufferlist::iterator &bl) {
    __u8 v;
    ::decode(v, bl);

    ::decode(version, bl);
    ::decode(reported, bl);
    ::decode(state, bl);
    ::decode(log_start, bl);
    ::decode(ondisk_log_start, bl);
    ::decode(created, bl);
    ::decode(parent, bl);
    ::decode(parent_split_bits, bl);
    ::decode(last_scrub, bl);
    ::decode(last_scrub_stamp, bl);
    ::decode(num_bytes, bl);
    ::decode(num_kb, bl);
    ::decode(num_objects, bl);
    ::decode(num_object_clones, bl);
    ::decode(num_object_copies, bl);
    ::decode(num_objects_missing_on_primary, bl);
    ::decode(num_objects_degraded, bl);
    ::decode(log_size, bl);
    ::decode(ondisk_log_size, bl);
    if (v >= 2) {
      ::decode(num_rd, bl);
      ::decode(num_rd_kb, bl);
      ::decode(num_wr, bl);
      ::decode(num_wr_kb, bl);
    }
    if (v >= 3) {
      ::decode(up, bl);
    }
    if (v >= 4) {
      ::decode(num_objects_unfound, bl);
    }
    ::decode(acting, bl);
  }

  void add(const pg_stat_t& o) {
    num_bytes += o.num_bytes;
    num_kb += o.num_kb;
    num_objects += o.num_objects;
    num_object_clones += o.num_object_clones;
    num_object_copies += o.num_object_copies;
    num_objects_missing_on_primary += o.num_objects_missing_on_primary;
    num_objects_degraded += o.num_objects_degraded;
    log_size += o.log_size;
    ondisk_log_size += o.ondisk_log_size;
    num_rd += o.num_rd;
    num_rd_kb += o.num_rd_kb;
    num_wr += o.num_wr;
    num_wr_kb += o.num_wr_kb;
    num_objects_unfound += o.num_objects_unfound;
  }
  void sub(const pg_stat_t& o) {
    num_bytes -= o.num_bytes;
    num_kb -= o.num_kb;
    num_objects -= o.num_objects;
    num_object_clones -= o.num_object_clones;
    num_object_copies -= o.num_object_copies;
    num_objects_missing_on_primary -= o.num_objects_missing_on_primary;
    num_objects_degraded -= o.num_objects_degraded;
    log_size -= o.log_size;
    ondisk_log_size -= o.ondisk_log_size;
    num_rd -= o.num_rd;
    num_rd_kb -= o.num_rd_kb;
    num_wr -= o.num_wr;
    num_wr_kb -= o.num_wr_kb;
    num_objects_unfound -= o.num_objects_unfound;
  }
};
WRITE_CLASS_ENCODER(pg_stat_t)

/*
 * summation over an entire pool
 */
struct pool_stat_t {
  uint64_t num_bytes;    // in bytes
  uint64_t num_kb;       // in KB
  uint64_t num_objects;
  uint64_t num_object_clones;
  uint64_t num_object_copies;  // num_objects * num_replicas
  uint64_t num_objects_missing_on_primary;
  uint64_t num_objects_degraded;
  uint64_t log_size;
  uint64_t ondisk_log_size;    // >= active_log_size
  uint64_t num_rd, num_rd_kb;
  uint64_t num_wr, num_wr_kb;

  // The number of logical objects that are still unfound
  uint64_t num_objects_unfound;

  pool_stat_t() : num_bytes(0), num_kb(0), 
		  num_objects(0), num_object_clones(0), num_object_copies(0),
		  num_objects_missing_on_primary(0), num_objects_degraded(0),
		  log_size(0), ondisk_log_size(0),
		  num_rd(0), num_rd_kb(0), num_wr(0), num_wr_kb(0),
		  num_objects_unfound(0)
  { }

  void encode(bufferlist &bl) const {
    __u8 v = 3;
    ::encode(v, bl);
    ::encode(num_bytes, bl);
    ::encode(num_kb, bl);
    ::encode(num_objects, bl);
    ::encode(num_object_clones, bl);
    ::encode(num_object_copies, bl);
    ::encode(num_objects_missing_on_primary, bl);
    ::encode(num_objects_degraded, bl);
    ::encode(log_size, bl);
    ::encode(ondisk_log_size, bl);
    ::encode(num_rd, bl);
    ::encode(num_rd_kb, bl);
    ::encode(num_wr, bl);
    ::encode(num_wr_kb, bl);
    ::encode(num_objects_unfound, bl);
 }
  void decode(bufferlist::iterator &bl) {
    __u8 v;
    ::decode(v, bl);
    ::decode(num_bytes, bl);
    ::decode(num_kb, bl);
    ::decode(num_objects, bl);
    ::decode(num_object_clones, bl);
    ::decode(num_object_copies, bl);
    ::decode(num_objects_missing_on_primary, bl);
    ::decode(num_objects_degraded, bl);
    ::decode(log_size, bl);
    ::decode(ondisk_log_size, bl);
    if (v >= 2) {
      ::decode(num_rd, bl);
      ::decode(num_rd_kb, bl);
      ::decode(num_wr, bl);
      ::decode(num_wr_kb, bl);
    }
    if (v >= 3) {
      ::decode(num_objects_unfound, bl);
    }
  }

  void add(const pg_stat_t& o) {
    num_bytes += o.num_bytes;
    num_kb += o.num_kb;
    num_objects += o.num_objects;
    num_object_clones += o.num_object_clones;
    num_object_copies += o.num_object_copies;
    num_objects_missing_on_primary += o.num_objects_missing_on_primary;
    num_objects_degraded += o.num_objects_degraded;
    log_size += o.log_size;
    ondisk_log_size += o.ondisk_log_size;
    num_rd += o.num_rd;
    num_rd_kb += o.num_rd_kb;
    num_wr += o.num_wr;
    num_wr_kb += o.num_wr_kb;
    num_objects_unfound += o.num_objects_unfound;
  }
  void sub(const pg_stat_t& o) {
    num_bytes -= o.num_bytes;
    num_kb -= o.num_kb;
    num_objects -= o.num_objects;
    num_object_clones -= o.num_object_clones;
    num_object_copies -= o.num_object_copies;
    num_objects_missing_on_primary -= o.num_objects_missing_on_primary;
    num_objects_degraded -= o.num_objects_degraded;
    log_size -= o.log_size;
    ondisk_log_size -= o.ondisk_log_size;
    num_rd -= o.num_rd;
    num_rd_kb -= o.num_rd_kb;
    num_wr -= o.num_wr;
    num_wr_kb -= o.num_wr_kb;
    num_objects_unfound -= o.num_objects_unfound;
  }
};
WRITE_CLASS_ENCODER(pool_stat_t)






struct osd_peer_stat_t {
  struct ceph_timespec stamp;
  float oprate;
  float qlen;            // current
  float recent_qlen;     // moving average
  float read_latency;
  float read_latency_mine;
  float frac_rd_ops_shed_in;
  float frac_rd_ops_shed_out;
} __attribute__ ((packed));

WRITE_RAW_ENCODER(osd_peer_stat_t)

inline ostream& operator<<(ostream& out, const osd_peer_stat_t &stat) {
  return out << "stat(" << stat.stamp
	     << " oprate=" << stat.oprate
    	     << " qlen=" << stat.qlen 
    	     << " recent_qlen=" << stat.recent_qlen
	     << " rdlat=" << stat.read_latency_mine << " / " << stat.read_latency
	     << " fshedin=" << stat.frac_rd_ops_shed_in
	     << ")";
}




// -----------------------------------------

class ObjectExtent {
 public:
  object_t    oid;       // object id
  __u32      offset;    // in object
  __u32      length;    // in object

  object_locator_t oloc;   // object locator (pool etc)

  map<__u32, __u32>  buffer_extents;  // off -> len.  extents in buffer being mapped (may be fragmented bc of striping!)
  
  ObjectExtent() : offset(0), length(0) {}
  ObjectExtent(object_t o, __u32 off=0, __u32 l=0) : oid(o), offset(off), length(l) { }
};

inline ostream& operator<<(ostream& out, const ObjectExtent &ex)
{
  return out << "extent(" 
             << ex.oid << " in " << ex.oloc
             << " " << ex.offset << "~" << ex.length
             << ")";
}






// ---------------------------------------

class OSDSuperblock {
public:
  ceph_fsid fsid;
  int32_t whoami;    // my role in this fs.
  epoch_t current_epoch;             // most recent epoch
  epoch_t oldest_map, newest_map;    // oldest/newest maps we have.
  double weight;

  CompatSet compat_features;

  // last interval over which i mounted and was then active
  epoch_t mounted;     // last epoch i mounted
  epoch_t clean_thru;  // epoch i was active and clean thru

  OSDSuperblock() : 
    whoami(-1), 
    current_epoch(0), oldest_map(0), newest_map(0), weight(0),
    mounted(0), clean_thru(0) {
    memset(&fsid, 0, sizeof(fsid));
  }

  void encode(bufferlist &bl) const {
    __u8 v = 3;
    ::encode(v, bl);

    ::encode(fsid, bl);
    ::encode(whoami, bl);
    ::encode(current_epoch, bl);
    ::encode(oldest_map, bl);
    ::encode(newest_map, bl);
    ::encode(weight, bl);
    compat_features.encode(bl);
    ::encode(clean_thru, bl);
    ::encode(mounted, bl);
  }
  void decode(bufferlist::iterator &bl) {
    __u8 v;
    ::decode(v, bl);

    if (v < 3) {
      string magic;
      ::decode(magic, bl);
    }
    ::decode(fsid, bl);
    ::decode(whoami, bl);
    ::decode(current_epoch, bl);
    ::decode(oldest_map, bl);
    ::decode(newest_map, bl);
    ::decode(weight, bl);
    if (v >= 2) compat_features.decode(bl);
    else { //upgrade it!
      compat_features.incompat.insert(CEPH_OSD_FEATURE_INCOMPAT_BASE);
    }
    ::decode(clean_thru, bl);
    ::decode(mounted, bl);
  }
};
WRITE_CLASS_ENCODER(OSDSuperblock)

inline ostream& operator<<(ostream& out, const OSDSuperblock& sb)
{
  return out << "sb(" << sb.fsid
             << " osd" << sb.whoami
             << " e" << sb.current_epoch
             << " [" << sb.oldest_map << "," << sb.newest_map << "]"
	     << " lci=[" << sb.mounted << "," << sb.clean_thru << "]"
             << ")";
}


// -------

WRITE_CLASS_ENCODER(interval_set<uint64_t>)





/*
 * attached to object head.  describes most recent snap context, and
 * set of existing clones.
 */
struct SnapSet {
  snapid_t seq;
  bool head_exists;
  vector<snapid_t> snaps;    // ascending
  vector<snapid_t> clones;   // ascending
  map<snapid_t, interval_set<uint64_t> > clone_overlap;  // overlap w/ next newest
  map<snapid_t, uint64_t> clone_size;

  SnapSet() : head_exists(false) {}
  SnapSet(bufferlist& bl) {
    bufferlist::iterator p = bl.begin();
    decode(p);
  }
    
  void encode(bufferlist& bl) const {
    __u8 v = 1;
    ::encode(v, bl);
    ::encode(seq, bl);
    ::encode(head_exists, bl);
    ::encode(snaps, bl);
    ::encode(clones, bl);
    ::encode(clone_overlap, bl);
    ::encode(clone_size, bl);
  }
  void decode(bufferlist::iterator& bl) {
    __u8 v;
    ::decode(v, bl);
    ::decode(seq, bl);
    ::decode(head_exists, bl);
    ::decode(snaps, bl);
    ::decode(clones, bl);
    ::decode(clone_overlap, bl);
    ::decode(clone_size, bl);
  }
};
WRITE_CLASS_ENCODER(SnapSet)

inline ostream& operator<<(ostream& out, const SnapSet& cs) {
  return out << cs.seq << "=" << cs.snaps << ":"
	     << cs.clones
	     << (cs.head_exists ? "+head":"");
}



#define OI_ATTR "_"
#define SS_ATTR "snapset"

struct object_info_t {
  sobject_t soid;
  object_locator_t oloc;

  eversion_t version, prior_version;
  osd_reqid_t last_reqid;

  uint64_t size;
  utime_t mtime;
  bool lost;

  osd_reqid_t wrlock_by;   // [head]
  vector<snapid_t> snaps;  // [clone]

  uint64_t truncate_seq, truncate_size;

  void copy_user_bits(const object_info_t& other) {
    // these bits are copied from head->clone.
    size = other.size;
    mtime = other.mtime;
    last_reqid = other.last_reqid;
    truncate_seq = other.truncate_seq;
    truncate_size = other.truncate_size;
  }

  void encode(bufferlist& bl) const {
    const __u8 v = 3;
    ::encode(v, bl);
    ::encode(soid, bl);
    ::encode(oloc, bl);
    ::encode(version, bl);
    ::encode(prior_version, bl);
    ::encode(last_reqid, bl);
    ::encode(size, bl);
    ::encode(mtime, bl);
    if (soid.snap == CEPH_NOSNAP)
      ::encode(wrlock_by, bl);
    else
      ::encode(snaps, bl);
    ::encode(truncate_seq, bl);
    ::encode(truncate_size, bl);
    ::encode(lost, bl);
  }
  void decode(bufferlist::iterator& bl) {
    __u8 v;
    ::decode(v, bl);
    ::decode(soid, bl);
    if (v >= 2)
      ::decode(oloc, bl);
    ::decode(version, bl);
    ::decode(prior_version, bl);
    ::decode(last_reqid, bl);
    ::decode(size, bl);
    ::decode(mtime, bl);
    if (soid.snap == CEPH_NOSNAP)
      ::decode(wrlock_by, bl);
    else
      ::decode(snaps, bl);
    ::decode(truncate_seq, bl);
    ::decode(truncate_size, bl);
    if (v >= 3)
      ::decode(lost, bl);
  }
  void decode(bufferlist& bl) {
    bufferlist::iterator p = bl.begin();
    decode(p);
  }

<<<<<<< HEAD
  object_info_t(const sobject_t& s, const object_locator_t& o) :
    soid(s), oloc(o), size(0),
    truncate_seq(0), truncate_size(0) {}
=======
  object_info_t(const object_info_t &rhs)
    : soid(rhs.soid), size(rhs.size),
      lost(rhs.lost), truncate_seq(rhs.truncate_seq),
      truncate_size(rhs.truncate_size) {}

  object_info_t(const sobject_t& s, const object_locator_t& o)
    : soid(s), size(0),
      lost(false), truncate_seq(0), truncate_size(0) {}

>>>>>>> 0cc8d34e
  object_info_t(bufferlist& bl) {
    decode(bl);
  }
};
WRITE_CLASS_ENCODER(object_info_t)


inline ostream& operator<<(ostream& out, const object_info_t& oi) {
  out << oi.soid << "(" << oi.version
      << " " << oi.last_reqid;
  if (oi.soid.snap == CEPH_NOSNAP)
    out << " wrlock_by=" << oi.wrlock_by;
  else
    out << " " << oi.snaps;
  if (oi.lost)
    out << " LOST";
  out << ")";
  return out;
}



/*
 * summarize pg contents for purposes of a scrub
 */
struct ScrubMap {
  struct object {
    sobject_t poid;
    uint64_t size;
    bool negative;
    map<string,bufferptr> attrs;

    object(): poid(),size(0),negative(0),attrs() {}

    void encode(bufferlist& bl) const {
      __u8 struct_v = 1;
      ::encode(struct_v, bl);
      ::encode(poid, bl);
      ::encode(size, bl);
      ::encode(negative, bl);
      ::encode(attrs, bl);
    }
    void decode(bufferlist::iterator& bl) {
      __u8 struct_v;
      ::decode(struct_v, bl);
      ::decode(poid, bl);
      ::decode(size, bl);
      ::decode(negative, bl);
      ::decode(attrs, bl);
    }
  };
  WRITE_CLASS_ENCODER(object)

  map<sobject_t,object> objects;
  map<string,bufferptr> attrs;
  bufferlist logbl;
  eversion_t valid_through;
  eversion_t incr_since;

  void merge_incr(const ScrubMap &l) {
    assert(valid_through == l.incr_since);
    attrs = l.attrs;
    logbl = l.logbl;
    valid_through = l.valid_through;

    for (map<sobject_t,object>::const_iterator p = l.objects.begin();
         p != l.objects.end();
         p++){
      if (p->second.negative) {
        map<sobject_t,object>::iterator q = objects.find(p->first);
        if (q != objects.end()) {
          objects.erase(q);
        }
      } else {
        objects[p->first] = p->second;
      }
    }
  }
          

  void encode(bufferlist& bl) const {
    __u8 struct_v = 1;
    ::encode(struct_v, bl);
    ::encode(objects, bl);
    ::encode(attrs, bl);
    ::encode(logbl, bl);
    ::encode(valid_through, bl);
    ::encode(incr_since, bl);
  }
  void decode(bufferlist::iterator& bl) {
    __u8 struct_v;
    ::decode(struct_v, bl);
    ::decode(objects, bl);
    ::decode(attrs, bl);
    ::decode(logbl, bl);
    ::decode(valid_through, bl);
    ::decode(incr_since, bl);
  }
};
WRITE_CLASS_ENCODER(ScrubMap::object)
WRITE_CLASS_ENCODER(ScrubMap)


struct OSDOp {
  ceph_osd_op op;
  bufferlist data;

  OSDOp() {
    memset(&op, 0, sizeof(ceph_osd_op));
  }
};

inline ostream& operator<<(ostream& out, const OSDOp& op) {
  out << ceph_osd_op_name(op.op.op);
  if (ceph_osd_op_type_data(op.op.op)) {
    // data extent
    switch (op.op.op) {
    case CEPH_OSD_OP_DELETE:
      break;
    case CEPH_OSD_OP_TRUNCATE:
      out << " " << op.op.extent.offset;
      break;
    case CEPH_OSD_OP_MASKTRUNC:
    case CEPH_OSD_OP_TRIMTRUNC:
      out << " " << op.op.extent.truncate_seq << "@" << (int64_t)op.op.extent.truncate_size;
      break;
    case CEPH_OSD_OP_ROLLBACK:
      out << " " << snapid_t(op.op.snap.snapid);
      break;
    default:
      out << " " << op.op.extent.offset << "~" << op.op.extent.length;
      if (op.op.extent.truncate_seq)
	out << " [" << op.op.extent.truncate_seq << "@" << (int64_t)op.op.extent.truncate_size << "]";
    }
  } else if (ceph_osd_op_type_attr(op.op.op)) {
    // xattr name
    if (op.op.xattr.name_len && op.data.length()) {
      out << " ";
      op.data.write(0, op.op.xattr.name_len, out);
    }
    if (op.op.xattr.value_len)
      out << " (" << op.op.xattr.value_len << ")";
  } else if (ceph_osd_op_type_exec(op.op.op)) {
    // class.method
    if (op.op.cls.class_len && op.data.length()) {
      out << " ";
      op.data.write(0, op.op.cls.class_len, out);
      out << ".";
      op.data.write(op.op.cls.class_len, op.op.cls.method_len, out);
    }
  }
  return out;
}

#endif<|MERGE_RESOLUTION|>--- conflicted
+++ resolved
@@ -1353,21 +1353,15 @@
     decode(p);
   }
 
-<<<<<<< HEAD
-  object_info_t(const sobject_t& s, const object_locator_t& o) :
-    soid(s), oloc(o), size(0),
-    truncate_seq(0), truncate_size(0) {}
-=======
   object_info_t(const object_info_t &rhs)
-    : soid(rhs.soid), size(rhs.size),
+    : soid(rhs.soid), oloc(rhs.oloc), size(rhs.size),
       lost(rhs.lost), truncate_seq(rhs.truncate_seq),
       truncate_size(rhs.truncate_size) {}
 
   object_info_t(const sobject_t& s, const object_locator_t& o)
-    : soid(s), size(0),
+    : soid(s), oloc(o), size(0),
       lost(false), truncate_seq(0), truncate_size(0) {}
 
->>>>>>> 0cc8d34e
   object_info_t(bufferlist& bl) {
     decode(bl);
   }
