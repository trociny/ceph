// -*- mode:C++; tab-width:8; c-basic-offset:2; indent-tabs-mode:t -*- 
// vim: ts=8 sw=2 smarttab
/*
 * Ceph - scalable distributed file system
 *
 * Copyright (C) 2004-2006 Sage Weil <sage@newdream.net>
 *
 * This is free software; you can redistribute it and/or
 * modify it under the terms of the GNU Lesser General Public
 * License version 2.1, as published by the Free Software 
 * Foundation.  See file COPYING.
 * 
 */

#include <sys/types.h>
#include <sys/stat.h>
#include <fcntl.h>

#include <sys/stat.h>
#include <iostream>
#include <string>
using namespace std;

#include "config.h"

#include "mon/MonMap.h"
#include "mds/MDS.h"
#include "osd/OSDMap.h"
#include "osd/PGLS.h"

#include "msg/SimpleMessenger.h"

#include "common/Timer.h"
#include "common/common_init.h"

#include "mon/MonClient.h"

#include "osdc/Objecter.h"

#include "messages/MOSDGetMap.h"
#include "messages/MClientMount.h"
#include "messages/MClientMountAck.h"

#include "include/librados.h"


class RadosClient : public Dispatcher
{
  MonMap monmap;
  OSDMap osdmap;
  Messenger *messenger;
  MonClient *mc;
  SimpleMessenger rank;

  bool _dispatch(Message *m);
  bool dispatch_impl(Message *m);

  Objecter *objecter;

  Mutex lock;
  Cond cond;

 
public:
  RadosClient() : messenger(NULL), mc(NULL), lock("radosclient") {}
  ~RadosClient();
  bool init();

  int lookup_pool(const char *name) {
    return osdmap.lookup_pg_pool_name(name);
  }

  int write(int pool, const object_t& oid, off_t off, bufferlist& bl, size_t len);
  int read(int pool, const object_t& oid, off_t off, bufferlist& bl, size_t len);
  int remove(int pool, const object_t& oid);

  int exec(int pool, const object_t& oid, const char *cls, const char *method, bufferlist& inbl, bufferlist& outbl);

  struct PGLSOp {
    int seed;
    __u64 cookie;

   PGLSOp() : seed(0), cookie(0) {}
  };

  int list(int pool, int max_entries, vector<ceph_object>& entries, RadosClient::PGLSOp& op);

  // --- aio ---
  struct AioCompletion {
    Mutex lock;
    Cond cond;
    int ref, rval;
    bool ack, safe;

    // for read
    bufferlist bl, *pbl;
    char *buf;
    unsigned maxlen;

    AioCompletion() : lock("RadosClient::AioCompletion"),
		      ref(1), rval(0), ack(false), safe(false), pbl(0), buf(0), maxlen(0) { }

    int wait_for_complete() {
      lock.Lock();
      while (!ack)
	cond.Wait(lock);
      lock.Unlock();
      return 0;
    }
    int wait_for_safe() {
      lock.Lock();
      while (!safe)
	cond.Wait(lock);
      lock.Unlock();
      return 0;
    }
    int is_complete() {
      lock.Lock();
      int r = ack;
      lock.Unlock();
      return r;
    }
    int is_safe() {
      lock.Lock();
      int r = safe;
      lock.Unlock();
      return r;
    }
    int get_return_value() {
      lock.Lock();
      int r = rval;
      lock.Unlock();
      return r;
    }

    void get() {
      lock.Lock();
      ref++;
      lock.Unlock();
    }
    void put() {
      lock.Lock();
      int n = --ref;
      lock.Unlock();
      if (!n)
	delete this;
    }
  };

  struct C_aio_Ack : public Context {
    AioCompletion *c;
    void finish(int r) {
      c->lock.Lock();
      c->rval = r;
      c->ack = true;
      c->cond.Signal();

      if (c->buf && c->bl.length() > 0) {
	unsigned l = MIN(c->bl.length(), c->maxlen);
	c->bl.copy(0, l, c->buf);
	c->rval = c->bl.length();
      }
      if (c->pbl) {
	*c->pbl = c->bl;
      }

      int n = --c->ref;
      c->lock.Unlock();
      if (!n)
	delete c;
    }
    C_aio_Ack(AioCompletion *_c) : c(_c) {
      c->get();
    }
  };
  
  struct C_aio_Safe : public Context {
    AioCompletion *c;
    void finish(int r) {
      c->lock.Lock();
      if (!c->ack) {
	c->rval = r;
	c->ack = true;
      }
      c->safe = true;
      c->cond.Signal();
      int n = --c->ref;
      c->lock.Unlock();
      if (!n)
	delete c;
    }
    C_aio_Safe(AioCompletion *_c) : c(_c) {
      c->get();
    }
  };

  int aio_read(int pool, object_t oid, off_t off, bufferlist *pbl, size_t len,
	       AioCompletion **pc);
  int aio_read(int pool, object_t oid, off_t off, char *buf, size_t len,
	       AioCompletion **pc);

  int aio_write(int pool, object_t oid, off_t off, const bufferlist& bl, size_t len,
		AioCompletion **pc);

};

bool RadosClient::init()
{
  mc = new MonClient(&monmap, NULL);

  // get monmap
  if (!mc->get_monmap())
    return false;

  rank.bind();
  cout << "starting radosclient." << g_conf.id
       << " at " << rank.get_rank_addr() 
       << " fsid " << monmap.get_fsid()
       << std::endl;

  messenger = rank.register_entity(entity_name_t::CLIENT(-1));
  assert_warn(messenger);
  if (!messenger)
    return false;

  mc->set_messenger(messenger);

  rank.set_policy(entity_name_t::TYPE_MON, SimpleMessenger::Policy::lossy_fail_after(1.0));
  rank.set_policy(entity_name_t::TYPE_MDS, SimpleMessenger::Policy::lossless());
  rank.set_policy(entity_name_t::TYPE_OSD, SimpleMessenger::Policy::lossless());
  rank.set_policy(entity_name_t::TYPE_CLIENT, SimpleMessenger::Policy::lossless());  // mds does its own timeout/markdown

  rank.start(1);

  mc->link_dispatcher(this);

  objecter = new Objecter(messenger, &monmap, &osdmap, lock);
  if (!objecter)
    return false;

  mc->mount(g_conf.client_mount_timeout);

  lock.Lock();

  objecter->signed_ticket = mc->get_signed_ticket();
  objecter->set_client_incarnation(0);
  objecter->init();

  while (osdmap.get_epoch() == 0) {
    dout(0) << "waiting for osdmap" << dendl;
    cond.Wait(lock);
  }
  lock.Unlock();

  dout(0) << "init done" << dendl;

  return true;
}

RadosClient::~RadosClient()
{
  if (mc)
    delete mc;
  if (messenger)
    messenger->shutdown();
}


bool RadosClient::dispatch_impl(Message *m)
{
  bool ret;

  if (m->get_orig_source().is_mon() &&
      m->get_header().monc_protocol != CEPH_MONC_PROTOCOL) {
    dout(0) << "monc protocol v " << (int)m->get_header().monc_protocol << " != my " << CEPH_MONC_PROTOCOL
	    << " from " << m->get_orig_source_inst() << " " << *m << dendl;
    delete m;
    return true;
  }
  if (m->get_orig_source().is_osd() &&
      m->get_header().osdc_protocol != CEPH_OSDC_PROTOCOL) {
    dout(0) << "osdc protocol v " << (int)m->get_header().osdc_protocol << " != my " << CEPH_OSDC_PROTOCOL
	    << " from " << m->get_orig_source_inst() << " " << *m << dendl;
    delete m;
    return true;
  }

  lock.Lock();
  ret = _dispatch(m);
  lock.Unlock();

  return ret;
}


bool RadosClient::_dispatch(Message *m)
{
  switch (m->get_type()) {
  // OSD
  case CEPH_MSG_OSD_OPREPLY:
    objecter->handle_osd_op_reply((class MOSDOpReply*)m);
    break;
  case CEPH_MSG_OSD_MAP:
    objecter->handle_osd_map((MOSDMap*)m);
    cond.Signal();
    break;
  case CEPH_MSG_MDS_MAP:
    break;

  default:
    return false;
  }

  return true;
}

<<<<<<< HEAD
int RadosClient::write(int pool, const object_t& oid, off_t off, bufferlist& bl, size_t len)
=======
int RadosClient::list(int pool, int max_entries, vector<ceph_object>& entries, RadosClient::PGLSOp& op)
{
  SnapContext snapc;
  utime_t ut = g_clock.now();

  Mutex lock("RadosClient::list");
  Cond cond;
  bool done;
  int r;
  object_t oid;

  memset(&oid, 0, sizeof(oid));

  ceph_object_layout layout;
retry:
  int pg_num = objecter->osdmap->get_pg_num(pool);

  for (;op.seed <pg_num; op.seed++) {
   int response_size;
   int req_size;

   do {
     int num = objecter->osdmap->get_pg_layout(pool, op.seed, layout);
     if (num != pg_num)  /* ahh.. race! */
        goto retry;

      lock.Lock();

      ObjectRead rd;
      bufferlist bl;
#define MAX_REQ_SIZE 1024
      req_size = min(MAX_REQ_SIZE, max_entries);
      rd.pg_ls(req_size, op.cookie);

      Context *onack = new C_SafeCond(&lock, &cond, &done, &r);
      objecter->read(oid, layout, rd, CEPH_NOSNAP, &bl, 0, onack);

      while (!done)
        cond.Wait(lock);

      lock.Unlock();

      bufferlist::iterator iter = bl.begin();
      PGLSResponse response;
      ::decode(response, iter);
      op.cookie = (__u64)response.handle;
      response_size = response.entries.size();
      if (response_size) {
        vector<pobject_t>::iterator ls_iter;

        for (ls_iter = response.entries.begin(); ls_iter != response.entries.end(); ++ls_iter) {
          ceph_object obj = (ceph_object)ls_iter->oid;
          entries.push_back(obj);
        }
        max_entries -= response_size;

        if (!max_entries)
          return r;
      } else {
        op.cookie = 0;
      }
    } while ((response_size == req_size) && op.cookie);
 }

  return r;
}

int RadosClient::write(int pool, object_t& oid, off_t off, bufferlist& bl, size_t len)
>>>>>>> db943c05
{
  SnapContext snapc;
  utime_t ut = g_clock.now();

  Mutex lock("RadosClient::write");
  Cond cond;
  bool done;
  int r;
  Context *onack = new C_SafeCond(&lock, &cond, &done, &r);
  ceph_object_layout layout = objecter->osdmap->make_object_layout(oid, pool);

  dout(0) << "going to write" << dendl;

  lock.Lock();
  objecter->write(oid, layout,
		  off, len, snapc, bl, ut, 0,
		  onack, NULL);
  while (!done)
    cond.Wait(lock);
  lock.Unlock();

  return len;
}

int RadosClient::aio_read(int pool, const object_t oid, off_t off, bufferlist *pbl, size_t len,
			  AioCompletion **pc)
{
  AioCompletion *c = new AioCompletion;
  Context *onack = new C_aio_Ack(c);

  c->pbl = pbl;

  ceph_object_layout layout = objecter->osdmap->make_object_layout(oid, pool);
  objecter->read(oid, layout,
		 off, len, CEPH_NOSNAP, &c->bl, 0,
		  onack);

  *pc = c;
  return 0;
}
int RadosClient::aio_read(int pool, const object_t oid, off_t off, char *buf, size_t len,
			  AioCompletion **pc)
{
  AioCompletion *c = new AioCompletion;
  Context *onack = new C_aio_Ack(c);

  c->buf = buf;
  c->maxlen = len;

  ceph_object_layout layout = objecter->osdmap->make_object_layout(oid, pool);
  objecter->read(oid, layout,
		 off, len, CEPH_NOSNAP, &c->bl, 0,
		  onack);

  *pc = c;
  return 0;
}

int RadosClient::aio_write(int pool, const object_t oid, off_t off, const bufferlist& bl, size_t len,
			   AioCompletion **pc)
{
  SnapContext snapc;
  utime_t ut = g_clock.now();

  AioCompletion *c = new AioCompletion;
  Context *onack = new C_aio_Ack(c);
  Context *onsafe = new C_aio_Safe(c);

  ceph_object_layout layout = objecter->osdmap->make_object_layout(oid, pool);
  objecter->write(oid, layout,
		  off, len, snapc, bl, ut, 0,
		  onack, onsafe);

  *pc = c;
  return 0;
}

int RadosClient::remove(int pool, const object_t& oid)
{
  SnapContext snapc;
  utime_t ut = g_clock.now();

  Mutex lock("RadosClient::remove");
  Cond cond;
  bool done;
  int r;
  Context *onack = new C_SafeCond(&lock, &cond, &done, &r);
  ceph_object_layout layout = objecter->osdmap->make_object_layout(oid, pool);

  dout(0) << "going to write" << dendl;

  lock.Lock();
  objecter->remove(oid, layout,
		  snapc, ut, 0,
		  onack, NULL);
  while (!done)
    cond.Wait(lock);
  lock.Unlock();

  return r;
}

int RadosClient::exec(int pool, const object_t& oid, const char *cls, const char *method,
		      bufferlist& inbl, bufferlist& outbl)
{
  SnapContext snapc;
  utime_t ut = g_clock.now();

  Mutex lock("RadosClient::rdcall");
  Cond cond;
  bool done;
  int r;
  Context *onack = new C_SafeCond(&lock, &cond, &done, &r);

  ceph_object_layout layout = objecter->osdmap->make_object_layout(oid, pool);

  lock.Lock();

  ObjectRead rd;
  rd.rdcall(cls, method, inbl);
  objecter->read(oid, layout, rd, CEPH_NOSNAP, &outbl, 0, onack);

  while (!done)
    cond.Wait(lock);

  lock.Unlock();
  dout(0) << "after rdcall got " << outbl.length() << " bytes" << dendl;

  return r;
}

int RadosClient::read(int pool, const object_t& oid, off_t off, bufferlist& bl, size_t len)
{
  SnapContext snapc;

  Mutex lock("RadosClient::read");
  Cond cond;
  bool done;
  int r;
  Context *onack = new C_SafeCond(&lock, &cond, &done, &r);

  ceph_object_layout layout = objecter->osdmap->make_object_layout(oid, pool);

  dout(0) << "going to read" << dendl;

  lock.Lock();
  objecter->read(oid, layout,
	      off, len, CEPH_NOSNAP, &bl, 0,
              onack);
  while (!done)
    cond.Wait(lock);

  lock.Unlock();

  if (bl.length() < len)
    len = bl.length();

  return len;
}

// ---------------------------------------------

Rados::Rados() : client(NULL)
{
}

Rados::~Rados()
{
  if (client)
    delete client;
  client = NULL;
}

bool Rados::initialize(int argc, const char *argv[])
{
 vector<const char*> args;

  if (argc && argv) {
    argv_to_vec(argc, argv, args);
    env_to_vec(args);
  }
  common_init(args, "librados", false);

  if (g_conf.clock_tare) g_clock.tare();

  client = new RadosClient();
  return client->init();
}

<<<<<<< HEAD
int Rados::write(rados_pool_t pool, const object_t& oid, off_t off, bufferlist& bl, size_t len)
=======
int Rados::list(rados_pool_t pool, int max, vector<ceph_object>& entries, Rados::ListCtx& ctx)
{
  if (!client)
    return -EINVAL;

  RadosClient::PGLSOp *op;
  if (!ctx.ctx) {
    ctx.ctx = new RadosClient::PGLSOp;
    if (!ctx.ctx)
      return -ENOMEM;
  }

  op = (RadosClient::PGLSOp *)ctx.ctx;


  return client->list(pool, max, entries, *op);
}

int Rados::write(rados_pool_t pool, object_t& oid, off_t off, bufferlist& bl, size_t len)
>>>>>>> db943c05
{
  if (!client)
    return -EINVAL;

  return client->write(pool, oid, off, bl, len);
}

int Rados::remove(rados_pool_t pool, const object_t& oid)
{
  if (!client)
    return -EINVAL;

  return client->remove(pool, oid);
}

int Rados::read(rados_pool_t pool, const object_t& oid, off_t off, bufferlist& bl, size_t len)
{
  if (!client)
    return -EINVAL;

  return client->read(pool, oid, off, bl, len);
}

int Rados::exec(rados_pool_t pool, const object_t& oid, const char *cls, const char *method,
		bufferlist& inbl, bufferlist& outbl)
{
  if (!client)
    return -EINVAL;

  return client->exec(pool, oid, cls, method, inbl, outbl);
}

int Rados::open_pool(const char *name, rados_pool_t *pool)
{
  int poolid = client->lookup_pool(name);
  if (poolid >= 0) {
    *pool = poolid;
    return 0;
  }
  return poolid;
}

int Rados::close_pool(rados_pool_t pool)
{
  return 0;
}

int Rados::aio_read(int pool, const object_t& oid, off_t off, bufferlist *pbl, size_t len,
		    Rados::AioCompletion **pc)
{
  RadosClient::AioCompletion *c;
  int r = client->aio_read(pool, oid, off, pbl, len, &c);
  if (r >= 0) {
    *pc = new AioCompletion((void *)c);
  }
  return r;
}

int Rados::aio_write(int pool, const object_t& oid, off_t off, bufferlist& bl, size_t len,
		     AioCompletion **pc)
{
  RadosClient::AioCompletion *c;
  int r = client->aio_write(pool, oid, off, bl, len, &c);
  if (r >= 0) {
    *pc = new AioCompletion((void *)c);
  }
  return r;
}

int Rados::AioCompletion::wait_for_complete()
{
  RadosClient::AioCompletion *c = (RadosClient::AioCompletion *)pc;
  return c->wait_for_complete();
}
int Rados::AioCompletion::wait_for_safe()
{
  RadosClient::AioCompletion *c = (RadosClient::AioCompletion *)pc;
  return c->wait_for_safe();
}
bool Rados::AioCompletion::is_complete()
{
  RadosClient::AioCompletion *c = (RadosClient::AioCompletion *)pc;
  return c->is_complete();
}
bool Rados::AioCompletion::is_safe()
{
  RadosClient::AioCompletion *c = (RadosClient::AioCompletion *)pc;
  return c->is_safe();
}
int Rados::AioCompletion::get_return_value()
{
  RadosClient::AioCompletion *c = (RadosClient::AioCompletion *)pc;
  return c->get_return_value();
}
void Rados::AioCompletion::put()
{
  RadosClient::AioCompletion *c = (RadosClient::AioCompletion *)pc;
  c->put();
}

// ---------------------------------------------

static void __rados_init(int argc, const char *argv[])
{
  vector<const char*> args;

  if (argc && argv) {
    argv_to_vec(argc, argv, args);
    env_to_vec(args);
  }
  common_init(args, "librados", false);

  if (g_conf.clock_tare) g_clock.tare();
}

static Mutex rados_init_mutex("rados_init");
static int rados_initialized = 0;

static RadosClient *radosp;

#include "include/librados.h"

extern "C" int rados_initialize(int argc, const char **argv) 
{
  int ret = 0;
  rados_init_mutex.Lock();

  if (!rados_initialized) {
    __rados_init(argc, argv);
    radosp = new RadosClient;

    if (!radosp) {
      dout(0) <<  "radosp is NULL" << dendl;
      ret = ENOMEM;
      goto out;
    }
    radosp->init();
  }
  ++rados_initialized;

out:
  rados_init_mutex.Unlock();
  return ret;
}

extern "C" void rados_deinitialize()
{
  rados_init_mutex.Lock();
  --rados_initialized;

  if (!rados_initialized)
    delete radosp;

  radosp = NULL;

  rados_init_mutex.Unlock();
}

extern "C" int rados_open_pool(const char *name, rados_pool_t *pool)
{
  int poolid = radosp->lookup_pool(name);
  if (poolid >= 0) {
    *pool = poolid;
    return 0;
  }
  return poolid;
}

extern "C" int rados_close_pool(rados_pool_t pool)
{
  return 0;
}

extern "C" int rados_write(rados_pool_t pool, const char *o, off_t off, const char *buf, size_t len)
{
  object_t oid(o);
  bufferlist bl;
  bl.append(buf, len);
  return radosp->write(pool, oid, off, bl, len);
}

extern "C" int rados_remove(rados_pool_t pool, const char *o)
{
  object_t oid(o);
  return radosp->remove(pool, oid);
}

extern "C" int rados_read(rados_pool_t pool, const char *o, off_t off, char *buf, size_t len)
{
  int ret;
  object_t oid(o);
  bufferlist bl;
  ret = radosp->read(pool, oid, off, bl, len);
  if (ret >= 0) {
    if (bl.length() > len)
      return -ERANGE;
    bl.copy(0, bl.length(), buf);
    ret = bl.length();    // hrm :/
  }

  return ret;
}

extern "C" int rados_exec(rados_pool_t pool, const char *o, const char *cls, const char *method,
                         const char *inbuf, size_t in_len, char *buf, size_t out_len)
{
  object_t oid(o);
  bufferlist inbl, outbl;
  int ret;
  inbl.append(inbuf, in_len);
  ret = radosp->exec(pool, oid, cls, method, inbl, outbl);
  if (ret >= 0) {
    if (outbl.length()) {
      if (outbl.length() > out_len)
	return -ERANGE;
      outbl.copy(0, outbl.length(), buf);
      ret = outbl.length();   // hrm :/
    }
  }
  return ret;
}

extern "C" int rados_list(rados_pool_t pool, int max, struct ceph_object *entries, rados_list_ctx_t *ctx)
{
  int ret;

  if (!*ctx) {
    *ctx = new RadosClient::PGLSOp;
    if (!*ctx)
      return -ENOMEM;
  }
  RadosClient::PGLSOp *op = (RadosClient::PGLSOp *)*ctx;

  vector<ceph_object> vec;
  ret = radosp->list(pool, max, vec, *op);
  if (!vec.size()) {
    delete op;
    *ctx = NULL;
  }

  for (int i=0; i<vec.size(); i++) {
    entries[i] = vec[i];
  }

  return ret;
}



// -------------------------
// aio

extern "C" int rados_aio_wait_for_complete(rados_completion_t c)
{
  return ((RadosClient::AioCompletion *)c)->wait_for_complete();
}

extern "C" int rados_aio_wait_for_safe(rados_completion_t c)
{
  return ((RadosClient::AioCompletion *)c)->wait_for_safe();
}

extern "C" int rados_aio_is_complete(rados_completion_t c)
{
  return ((RadosClient::AioCompletion *)c)->is_complete();
}

extern "C" int rados_aio_is_safe(rados_completion_t c)
{
  return ((RadosClient::AioCompletion *)c)->is_safe();
}

extern "C" int rados_aio_get_return_value(rados_completion_t c)
{
  return ((RadosClient::AioCompletion *)c)->get_return_value();
}

extern "C" void rados_aio_release(rados_completion_t c)
{
  ((RadosClient::AioCompletion *)c)->put();
}

extern "C" int rados_aio_read(rados_pool_t pool, const char *o,
			       off_t off, char *buf, size_t len,
			       rados_completion_t *completion)
{
  object_t oid(o);
  return radosp->aio_read(pool, oid, off, buf, len, (RadosClient::AioCompletion**)completion);
}

extern "C" int rados_aio_write(rados_pool_t pool, const char *o,
			       off_t off, const char *buf, size_t len,
			       rados_completion_t *completion)
{
  object_t oid(o);
  bufferlist bl;
  bl.append(buf, len);
  return radosp->aio_write(pool, oid, off, bl, len, (RadosClient::AioCompletion**)completion);
}<|MERGE_RESOLUTION|>--- conflicted
+++ resolved
@@ -83,7 +83,7 @@
    PGLSOp() : seed(0), cookie(0) {}
   };
 
-  int list(int pool, int max_entries, vector<ceph_object>& entries, RadosClient::PGLSOp& op);
+  int list(int pool, int max_entries, vector<object_t>& entries, RadosClient::PGLSOp& op);
 
   // --- aio ---
   struct AioCompletion {
@@ -314,10 +314,7 @@
   return true;
 }
 
-<<<<<<< HEAD
-int RadosClient::write(int pool, const object_t& oid, off_t off, bufferlist& bl, size_t len)
-=======
-int RadosClient::list(int pool, int max_entries, vector<ceph_object>& entries, RadosClient::PGLSOp& op)
+int RadosClient::list(int pool, int max_entries, vector<object_t>& entries, RadosClient::PGLSOp& op)
 {
   SnapContext snapc;
   utime_t ut = g_clock.now();
@@ -365,14 +362,8 @@
       op.cookie = (__u64)response.handle;
       response_size = response.entries.size();
       if (response_size) {
-        vector<pobject_t>::iterator ls_iter;
-
-        for (ls_iter = response.entries.begin(); ls_iter != response.entries.end(); ++ls_iter) {
-          ceph_object obj = (ceph_object)ls_iter->oid;
-          entries.push_back(obj);
-        }
+	entries.swap(response.entries);
         max_entries -= response_size;
-
         if (!max_entries)
           return r;
       } else {
@@ -384,8 +375,7 @@
   return r;
 }
 
-int RadosClient::write(int pool, object_t& oid, off_t off, bufferlist& bl, size_t len)
->>>>>>> db943c05
+int RadosClient::write(int pool, const object_t& oid, off_t off, bufferlist& bl, size_t len)
 {
   SnapContext snapc;
   utime_t ut = g_clock.now();
@@ -575,10 +565,7 @@
   return client->init();
 }
 
-<<<<<<< HEAD
-int Rados::write(rados_pool_t pool, const object_t& oid, off_t off, bufferlist& bl, size_t len)
-=======
-int Rados::list(rados_pool_t pool, int max, vector<ceph_object>& entries, Rados::ListCtx& ctx)
+int Rados::list(rados_pool_t pool, int max, vector<object_t>& entries, Rados::ListCtx& ctx)
 {
   if (!client)
     return -EINVAL;
@@ -592,12 +579,10 @@
 
   op = (RadosClient::PGLSOp *)ctx.ctx;
 
-
   return client->list(pool, max, entries, *op);
 }
 
-int Rados::write(rados_pool_t pool, object_t& oid, off_t off, bufferlist& bl, size_t len)
->>>>>>> db943c05
+int Rados::write(rados_pool_t pool, const object_t& oid, off_t off, bufferlist& bl, size_t len)
 {
   if (!client)
     return -EINVAL;
@@ -820,7 +805,7 @@
   return ret;
 }
 
-extern "C" int rados_list(rados_pool_t pool, int max, struct ceph_object *entries, rados_list_ctx_t *ctx)
+extern "C" int rados_list(rados_pool_t pool, int max, char *entries, rados_list_ctx_t *ctx)
 {
   int ret;
 
@@ -831,16 +816,18 @@
   }
   RadosClient::PGLSOp *op = (RadosClient::PGLSOp *)*ctx;
 
-  vector<ceph_object> vec;
+  vector<object_t> vec;
   ret = radosp->list(pool, max, vec, *op);
   if (!vec.size()) {
     delete op;
     *ctx = NULL;
   }
 
-  for (int i=0; i<vec.size(); i++) {
+#warning fixme
+  /*for (int i=0; i<vec.size(); i++) {
     entries[i] = vec[i];
   }
+  */
 
   return ret;
 }
