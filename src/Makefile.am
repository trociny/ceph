--- conflicted
+++ resolved
@@ -3,12 +3,9 @@
 SUBDIRS += ocf java tracing
 DIST_SUBDIRS += gmock ocf libs3 java tracing
 
-<<<<<<< HEAD
 if NO_GIT_VERSION
 export NO_VERSION="yes"
 endif
-=======
->>>>>>> cfecd125
 
 # subdirs
 
@@ -40,100 +37,7 @@
 include rbd_replay/Makefile.am
 include test/Makefile.am
 include tools/Makefile.am
-<<<<<<< HEAD
-
-
-# core daemons
-
-ceph_mon_SOURCES = ceph_mon.cc
-ceph_mon_LDADD = $(LIBMON) $(LIBOS) $(CEPH_GLOBAL) $(LIBCOMMON)
-bin_PROGRAMS += ceph-mon
-
-ceph_osd_SOURCES = ceph_osd.cc
-ceph_osd_LDADD = $(LIBOSD) $(CEPH_GLOBAL) $(LIBCOMMON)
-bin_PROGRAMS += ceph-osd
-
-ceph_mds_SOURCES = ceph_mds.cc
-ceph_mds_LDADD = $(LIBMDS) $(LIBOSDC) $(CEPH_GLOBAL) $(LIBCOMMON)
-bin_PROGRAMS += ceph-mds
-
-
-# admin tools
-
-
-# user tools
-
-mount_ceph_SOURCES = mount/mount.ceph.c
-mount_ceph_LDADD = $(LIBSECRET) $(LIBCOMMON)
-if LINUX
-su_sbin_PROGRAMS += mount.ceph
-endif # LINUX
-su_sbin_SCRIPTS += mount.fuse.ceph
-
-cephfs_SOURCES = cephfs.cc
-cephfs_LDADD = $(LIBCOMMON)
-bin_PROGRAMS += cephfs
-
-librados_config_SOURCES = librados-config.cc
-librados_config_LDADD = $(LIBRADOS) $(CEPH_GLOBAL)
-bin_PROGRAMS += librados-config
-
-ceph_syn_SOURCES = ceph_syn.cc
-ceph_syn_SOURCES += client/SyntheticClient.cc # uses g_conf.. needs cleanup
-ceph_syn_LDADD = $(LIBCLIENT) $(CEPH_GLOBAL)
-bin_PROGRAMS += ceph-syn
-
-
-libkrbd_la_SOURCES = krbd.cc
-libkrbd_la_LIBADD = $(LIBSECRET) $(LIBCOMMON) -lblkid -ludev
-if LINUX
-noinst_LTLIBRARIES += libkrbd.la
-endif LINUX
-
-rbd_SOURCES = rbd.cc
-rbd_LDADD = $(LIBKRBD) $(LIBRBD) $(LIBRADOS) $(CEPH_GLOBAL)
-if LINUX
-bin_PROGRAMS += rbd
-endif #LINUX
-
-
-# Fuse targets
-
-if WITH_FUSE
-ceph_fuse_SOURCES = ceph_fuse.cc
-ceph_fuse_LDADD = $(LIBCLIENT_FUSE) $(CEPH_GLOBAL)
-bin_PROGRAMS += ceph-fuse
-
-rbd_fuse_SOURCES = rbd_fuse/rbd-fuse.cc
-rbd_fuse_LDADD = -lfuse $(LIBRBD) $(LIBRADOS) $(CEPH_GLOBAL)
-bin_PROGRAMS += rbd-fuse
-endif # WITH_FUSE
-
-
-# libcephfs (this should go somewhere else in the future)
-
-libcephfs_la_SOURCES = libcephfs.cc
-libcephfs_la_LIBADD = $(LIBCLIENT) $(LIBCOMMON) $(PTHREAD_LIBS) $(CRYPTO_LIBS) $(EXTRALIBS)
-libcephfs_la_LDFLAGS = ${AM_LDFLAGS} -version-info 1:0:0 -export-symbols-regex '^ceph_.*'
-libcephfs_la_LDFLAGS += -Xcompiler -Xlinker -Xcompiler '--exclude-libs=libcommon.a'
-lib_LTLIBRARIES += libcephfs.la
-
-# jni library (java source is in src/java)
-
-if ENABLE_CEPHFS_JAVA
-libcephfs_jni_la_SOURCES = \
-	java/native/libcephfs_jni.cc \
-	java/native/ScopedLocalRef.h \
-	java/native/JniConstants.cpp \
-	java/native/JniConstants.h
-libcephfs_jni_la_LIBADD = $(LIBCEPHFS) $(EXTRALIBS)
-libcephfs_jni_la_CPPFLAGS = $(JDK_CPPFLAGS) $(AM_CPPFLAGS)
-libcephfs_jni_la_LDFLAGS = ${AM_LDFLAGS} -version-info 1:0:0
-lib_LTLIBRARIES += libcephfs_jni.la
-endif
-=======
 include Makefile-rocksdb.am
->>>>>>> cfecd125
 
 
 # shell scripts
@@ -310,17 +214,7 @@
 
 # pybind
 
-<<<<<<< HEAD
-python_PYTHON = pybind/rados.py \
-		pybind/rbd.py \
-		pybind/cephfs.py \
-		pybind/ceph_argparse.py \
-		pybind/ceph_daemon.py \
-		pybind/ceph_rest_api.py
-
-=======
 python_PYTHON = 
->>>>>>> cfecd125
 
 # everything else we want to include in a 'make dist'
 
