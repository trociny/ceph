// -*- mode:C++; tab-width:8; c-basic-offset:2; indent-tabs-mode:t -*- 
// vim: ts=8 sw=2 smarttab
/*
 * Ceph - scalable distributed file system
 *
 * Copyright (C) 2004-2006 Sage Weil <sage@newdream.net>
 *
 * This is free software; you can redistribute it and/or
 * modify it under the terms of the GNU Lesser General Public
 * License version 2.1, as published by the Free Software 
 * Foundation.  See file COPYING.
 * 
 */

#include "Journaler.h"

#include "include/Context.h"
#include "common/ProfLogger.h"
#include "msg/Messenger.h"

#include "common/config.h"

#define DOUT_SUBSYS journaler
#undef dout_prefix
#define dout_prefix *_dout << objecter->messenger->get_myname() << ".journaler" << (readonly ? "(ro) ":"(rw) ")


void Journaler::set_readonly()
{
  dout(1) << "set_readonly" << dendl;
  readonly = true;
}

void Journaler::set_writeable()
{
  dout(1) << "set_writeable" << dendl;
  readonly = false;
}

void Journaler::create(ceph_file_layout *l)
{
  assert(!readonly);
  dout(1) << "create blank journal" << dendl;
  state = STATE_ACTIVE;

  set_layout(l);

  prezeroing_pos = prezero_pos = write_pos = flush_pos = safe_pos =
    read_pos = requested_pos = received_pos =
    expire_pos = trimming_pos = trimmed_pos = layout.fl_stripe_count * layout.fl_object_size;
}

void Journaler::set_layout(ceph_file_layout *l)
{
  layout = *l;

  assert(layout.fl_pg_pool == pg_pool);
  last_written.layout = layout;
  last_committed.layout = layout;

  // prefetch intelligently.
  // (watch out, this is big if you use big objects or weird striping)
  uint64_t periods = g_conf.journaler_prefetch_periods;
  if (periods < 2)
    periods = 2;  // we need at least 2 periods to make progress.
  fetch_len = layout.fl_stripe_count * layout.fl_object_size * periods;
  prefetch_from = fetch_len / 2;
}


/***************** HEADER *******************/

ostream& operator<<(ostream& out, Journaler::Header &h) 
{
  return out << "loghead(trim " << h.trimmed_pos
	     << ", expire " << h.expire_pos
	     << ", write " << h.write_pos
	     << ")";
}

class Journaler::C_ReadHead : public Context {
  Journaler *ls;
public:
  bufferlist bl;
  C_ReadHead(Journaler *l) : ls(l) {}
  void finish(int r) {
    ls->_finish_read_head(r, bl);
  }
};

class Journaler::C_RereadHead : public Context {
  Journaler *ls;
  Context *onfinish;
public:
  bufferlist bl;
  C_RereadHead(Journaler *l, Context *onfinish_) : ls (l), onfinish(onfinish_){}
  void finish(int r) {
    ls->_finish_reread_head(r, bl, onfinish);
  }
};

class Journaler::C_ProbeEnd : public Context {
  Journaler *ls;
public:
  uint64_t end;
  C_ProbeEnd(Journaler *l) : ls(l), end(-1) {}
  void finish(int r) {
    ls->_finish_probe_end(r, end);
  }
};

class Journaler::C_ReProbe : public Context {
  Journaler *ls;
  Context *onfinish;
public:
  uint64_t end;
  C_ReProbe(Journaler *l, Context *onfinish_) :
    ls(l), onfinish(onfinish_), end(0) {}
  void finish(int r) {
    ls->_finish_reprobe(r, end, onfinish);
  }
};

void Journaler::recover(Context *onread) 
{
  dout(1) << "recover start" << dendl;
  assert(state != STATE_ACTIVE);
  assert(readonly);

  if (onread)
    waitfor_recover.push_back(onread);
  
  if (state != STATE_UNDEF) {
    dout(1) << "recover - already recoverying" << dendl;
    return;
  }

  dout(1) << "read_head" << dendl;
  state = STATE_READHEAD;
  C_ReadHead *fin = new C_ReadHead(this);
  read_head(fin, &fin->bl);
}

void Journaler::read_head(Context *on_finish, bufferlist *bl)
{
  assert(state == STATE_READHEAD || state == STATE_REREADHEAD);

  object_t oid = file_object_t(ino, 0);
  object_locator_t oloc(pg_pool);
  objecter->read_full(oid, oloc, CEPH_NOSNAP, bl, 0, on_finish);
}

/**
 * Re-read the head from disk, and set the write_pos, expire_pos, trimmed_pos
 * from the on-disk header. This switches the state to STATE_REREADHEAD for
 * the duration, and you shouldn't start a re-read while other operations are
 * in-flight, nor start other operations while a re-read is in progress.
 * Also, don't call this until the Journaler has finished its recovery and has
 * gone STATE_ACTIVE!
 */
void Journaler::reread_head(Context *onfinish)
{
  dout(10) << "reread_head" << dendl;
  assert(state == STATE_ACTIVE);

  state = STATE_REREADHEAD;
  C_RereadHead *fin = new C_RereadHead(this, onfinish);
  read_head(fin, &fin->bl);
}

void Journaler::_finish_reread_head(int r, bufferlist& bl, Context *finish)
{
  //read on-disk header into
  assert(bl.length());

  // unpack header
  Header h;
  bufferlist::iterator p = bl.begin();
  ::decode(h, p);
  prezeroing_pos = prezero_pos = write_pos = flush_pos = h.write_pos;
  expire_pos = h.expire_pos;
  trimmed_pos = h.trimmed_pos;
  init_headers(h);
  state = STATE_ACTIVE;
  finish->finish(r);
  delete finish;
}

void Journaler::_finish_read_head(int r, bufferlist& bl)
{
  assert(state == STATE_READHEAD);

  if (bl.length() == 0) {
    dout(1) << "_finish_read_head r=" << r << " read 0 bytes, assuming empty log" << dendl;    
    state = STATE_ACTIVE;
    list<Context*> ls;
    ls.swap(waitfor_recover);
    finish_contexts(ls, 0);
    return;
  } 

  // unpack header
  Header h;
  bufferlist::iterator p = bl.begin();
  ::decode(h, p);

  if (h.magic != magic) {
    dout(0) << "on disk magic '" << h.magic << "' != my magic '"
	    << magic << "'" << dendl;
    list<Context*> ls;
    ls.swap(waitfor_recover);
    finish_contexts(ls, -EINVAL);
    return;
  }

  prezeroing_pos = prezero_pos = write_pos = flush_pos = safe_pos = h.write_pos;
  read_pos = requested_pos = received_pos = expire_pos = h.expire_pos;
  trimmed_pos = trimming_pos = h.trimmed_pos;

  init_headers(h);
  set_layout(&h.layout);

  dout(1) << "_finish_read_head " << h << ".  probing for end of log (from " << write_pos << ")..." << dendl;
  C_ProbeEnd *fin = new C_ProbeEnd(this);
  state = STATE_PROBING;
  probe(fin, &fin->end);
}

void Journaler::probe(Context *finish, uint64_t *end)
{
  dout(1) << "probing for end of the log" << dendl;
  assert(state == STATE_PROBING || state == STATE_REPROBING);
  // probe the log
  filer.probe(ino, &layout, CEPH_NOSNAP,
	      write_pos, end, 0, true, 0, finish);
}

void Journaler::reprobe(Context *finish)
{
  dout(10) << "reprobe" << dendl;
  assert(state == STATE_ACTIVE);

  state = STATE_REPROBING;
  C_ReProbe *fin = new C_ReProbe(this, finish);
  probe(fin, &fin->end);
}


void Journaler::_finish_reprobe(int r, uint64_t new_end, Context *onfinish) {
  assert(new_end >= write_pos);
  assert(r >= 0);
  dout(1) << "_finish_reprobe new_end = " << new_end 
	  << " (header had " << write_pos << ")."
	  << dendl;
  prezeroing_pos = prezero_pos = write_pos = flush_pos = safe_pos = new_end;
  state = STATE_ACTIVE;
  onfinish->finish(r);
  delete onfinish;
}

void Journaler::_finish_probe_end(int r, uint64_t end)
{
  assert(state == STATE_PROBING);
  
  if (((int64_t)end) == -1) {
    end = write_pos;
    dout(1) << "_finish_probe_end write_pos = " << end 
	    << " (header had " << write_pos << "). log was empty. recovered."
	    << dendl;
    assert(0); // hrm.
  } else {
    assert(end >= write_pos);
    assert(r >= 0);
    dout(1) << "_finish_probe_end write_pos = " << end 
	    << " (header had " << write_pos << "). recovered."
	    << dendl;
  }

  state = STATE_ACTIVE;

  prezeroing_pos = prezero_pos = write_pos = flush_pos = safe_pos = end;
  
  // done.
  list<Context*> ls;
  ls.swap(waitfor_recover);
  finish_contexts(ls, 0);
}

class Journaler::C_RereadHeadProbe : public Context
{
  Journaler *ls;
  Context *final_finish;
public:
  C_RereadHeadProbe(Journaler *l, Context *finish) :
    ls(l), final_finish(finish) {}
  void finish(int r) {
    ls->_finish_reread_head_and_probe(r, final_finish);
  }
};

void Journaler::reread_head_and_probe(Context *onfinish)
{
  assert(state == STATE_ACTIVE);
  reread_head(new C_RereadHeadProbe(this, onfinish));
}

void Journaler::_finish_reread_head_and_probe(int r, Context *onfinish)
{
  assert(!r); //if we get an error, we're boned
  reprobe(onfinish);
}


// WRITING

class Journaler::C_WriteHead : public Context {
public:
  Journaler *ls;
  Header h;
  Context *oncommit;
  C_WriteHead(Journaler *l, Header& h_, Context *c) : ls(l), h(h_), oncommit(c) {}
  void finish(int r) {
    ls->_finish_write_head(r, h, oncommit);
  }
};

void Journaler::write_head(Context *oncommit)
{
  assert(!readonly);
  assert(state == STATE_ACTIVE);
  last_written.trimmed_pos = trimmed_pos;
  last_written.expire_pos = expire_pos;
  last_written.unused_field = expire_pos;
  last_written.write_pos = safe_pos;
  dout(10) << "write_head " << last_written << dendl;
  
  last_wrote_head = g_clock.now();

  bufferlist bl;
  ::encode(last_written, bl);
  SnapContext snapc;
  
  object_t oid = file_object_t(ino, 0);
  object_locator_t oloc(pg_pool);
  objecter->write_full(oid, oloc, snapc, bl, g_clock.now(), 0, 
		       NULL, 
		       new C_WriteHead(this, last_written, oncommit));
}

void Journaler::_finish_write_head(int r, Header &wrote, Context *oncommit)
{
  assert(r >= 0); // we can't really recover from write errors here
  assert(!readonly);
  dout(10) << "_finish_write_head " << wrote << dendl;
  last_committed = wrote;
  if (oncommit) {
    oncommit->finish(0);
    delete oncommit;
  }

  trim();  // trim?
}


/***************** WRITING *******************/

class Journaler::C_Flush : public Context {
  Journaler *ls;
  uint64_t start;
  utime_t stamp;
public:
  C_Flush(Journaler *l, int64_t s, utime_t st) : ls(l), start(s), stamp(st) {}
  void finish(int r) {
    ls->_finish_flush(r, start, stamp);
  }
};

void Journaler::_finish_flush(int r, uint64_t start, utime_t stamp)
{
  assert(!readonly);
  assert(r>=0);

  assert(start >= safe_pos);
  assert(start < flush_pos);

  // calc latency?
  if (logger) {
    utime_t lat = g_clock.now();
    lat -= stamp;
    logger->favg(logger_key_lat, lat);
  }

  // adjust safe_pos
  assert(pending_safe.count(start));
  pending_safe.erase(start);
  if (pending_safe.empty())
    safe_pos = flush_pos;
  else
    safe_pos = *pending_safe.begin();

  dout(10) << "_finish_flush safe from " << start
	   << ", pending_safe " << pending_safe
	   << ", (prezeroing/prezero)/write/flush/safe positions now "
	   << "(" << prezeroing_pos << "/" << prezero_pos << ")/" << write_pos << "/" << flush_pos << "/" << safe_pos
	   << dendl;

  // kick waiters <= safe_pos
  while (!waitfor_safe.empty()) {
    if (waitfor_safe.begin()->first > safe_pos)
      break;
    finish_contexts(waitfor_safe.begin()->second);
    waitfor_safe.erase(waitfor_safe.begin());
  }
}


uint64_t Journaler::append_entry(bufferlist& bl)
{
  assert(!readonly);
  uint32_t s = bl.length();

  if (!g_conf.journaler_allow_split_entries) {
    // will we span a stripe boundary?
    int p = layout.fl_stripe_unit;
    if (write_pos / p != (write_pos + (int64_t)(bl.length() + sizeof(s))) / p) {
      // yes.
      // move write_pos forward.
      int64_t owp = write_pos;
      write_pos += p;
      write_pos -= (write_pos % p);
      
      // pad with zeros.
      bufferptr bp(write_pos - owp);
      bp.zero();
      assert(bp.length() >= 4);
      write_buf.push_back(bp);
      
      // now flush.
      flush();
      
      dout(12) << "append_entry skipped " << (write_pos-owp) << " bytes to " << write_pos << " to avoid spanning stripe boundary" << dendl;
    }
  }
	
  dout(10) << "append_entry len " << bl.length() << " to " << write_pos << "~" << (bl.length() + sizeof(uint32_t)) << dendl;
  
  // append
  ::encode(s, write_buf);
  write_buf.claim_append(bl);
  write_pos += sizeof(s) + s;

  // flush previous object?
  uint64_t su = get_layout_period();
  uint64_t write_off = write_pos % su;
  uint64_t write_obj = write_pos / su;
  uint64_t flush_obj = flush_pos / su;
  if (write_obj != flush_obj) {
    dout(10) << " flushing completed object(s) (su " << su << " wro " << write_obj << " flo " << flush_obj << ")" << dendl;
    _do_flush(write_buf.length() - write_off);
  }

  return write_pos;
}


void Journaler::_do_flush(unsigned amount)
{
  if (write_pos == flush_pos)
    return;
  assert(write_pos > flush_pos);
  assert(!readonly);

  // flush
  unsigned len = write_pos - flush_pos;
  assert(len == write_buf.length());
  if (amount && amount < len)
    len = amount;

  // zero at least two full periods ahead.  this ensures
  // that the next object will not exist.
  uint64_t period = get_layout_period();
  if (flush_pos + len + 2*period > prezero_pos) {
    _issue_prezero();

    int64_t newlen = prezero_pos - flush_pos - period;
    if (newlen <= 0) {
      dout(10) << "_do_flush wanted to do " << flush_pos << "~" << len
	       << " already too close to prezero_pos " << prezero_pos << ", zeroing first" << dendl;
      waiting_for_zero = true;
      return;
    }
    if (newlen < len) {
      dout(10) << "_do_flush wanted to do " << flush_pos << "~" << len << " but hit prezero_pos " << prezero_pos
	       << ", will do " << flush_pos << "~" << newlen << dendl;
      len = newlen;
    }
  }
  dout(10) << "_do_flush flushing " << flush_pos << "~" << len << dendl;
  
  // submit write for anything pending
  // flush _start_ pos to _finish_flush
  utime_t now = g_clock.now();
  SnapContext snapc;

  Context *onsafe = new C_Flush(this, flush_pos, now);  // on COMMIT
  pending_safe.insert(flush_pos);

  bufferlist write_bl;

  // adjust pointers
  if (len == write_buf.length()) {
    write_bl.swap(write_buf);
  } else {
    write_buf.splice(0, len, &write_bl);
  }

  filer.write(ino, &layout, snapc,
	      flush_pos, len, write_bl, g_clock.now(),
	      0,
	      NULL, onsafe);

  flush_pos += len;
  assert(write_buf.length() == write_pos - flush_pos);
    
  dout(10) << "_do_flush (prezeroing/prezero)/write/flush/safe pointers now at "
	   << "(" << prezeroing_pos << "/" << prezero_pos << ")/" << write_pos << "/" << flush_pos << "/" << safe_pos << dendl;

  _issue_prezero();
}



void Journaler::wait_for_flush(Context *onsafe)
{
  assert(!readonly);
  
  // all flushed and safe?
  if (write_pos == safe_pos) {
    assert(write_buf.length() == 0);
    dout(10) << "flush nothing to flush, (prezeroing/prezero)/write/flush/safe pointers at " 
	     << "(" << prezeroing_pos << "/" << prezero_pos << ")/" << write_pos << "/" << flush_pos << "/" << safe_pos << dendl;
    if (onsafe) {
      onsafe->finish(0);
      delete onsafe;
      onsafe = 0;
    }
    return;
  }

  // queue waiter
  if (onsafe) 
    waitfor_safe[write_pos].push_back(onsafe);
}  

void Journaler::flush(Context *onsafe)
{
  assert(!readonly);

  if (write_pos == flush_pos) {
    assert(write_buf.length() == 0);
<<<<<<< HEAD
    dout(10) << "flush nothing to flush, (prezeroing/prezero)/write/flush/safe pointers at "
	     << "(" << prezeroing_pos << "/" << prezero_pos << ")/" << write_pos << "/" << flush_pos << "/" << safe_pos << dendl;
=======
    dout(10) << "flush nothing to flush, write pointers at "
	     << write_pos << "/" << flush_pos << "/" << safe_pos << dendl;
    if (onsafe) {
      onsafe->finish(0);
      delete onsafe;
    }
>>>>>>> e8847b2c
  } else {
    if (1) {
      // maybe buffer
      if (write_buf.length() < g_conf.journaler_batch_max) {
	// delay!  schedule an event.
	dout(20) << "flush delaying flush" << dendl;
	if (delay_flush_event)
	  timer->cancel_event(delay_flush_event);
	delay_flush_event = new C_DelayFlush(this);
	timer->add_event_after(g_conf.journaler_batch_interval, delay_flush_event);	
      } else {
	dout(20) << "flush not delaying flush" << dendl;
	_do_flush();
      }
    } else {
      // always flush
      _do_flush();
    }
    wait_for_flush(onsafe);
  }

  // write head?
  if (last_wrote_head.sec() + g_conf.journaler_write_head_interval < g_clock.now().sec()) {
    write_head();
  }
}


/*************** prezeroing ******************/

struct C_Journaler_Prezero : public Context {
  Journaler *journaler;
  uint64_t from, len;
  C_Journaler_Prezero(Journaler *j, uint64_t f, uint64_t l) : journaler(j), from(f), len(l) {}
  void finish(int r) {
    journaler->_prezeroed(r, from, len);
  }
};

void Journaler::_issue_prezero()
{
  assert(prezeroing_pos >= flush_pos);

  // we need to zero at least two periods, minimum, to ensure that we have a full
  // empty object/period in front of us.
  uint64_t num_periods = MAX(2, g_conf.journaler_prezero_periods);

  /*
   * issue zero requests based on write_pos, even though the invariant
   * is that we zero ahead of flush_pos.
   */
  uint64_t period = get_layout_period();
  uint64_t to = write_pos + period * num_periods  + period - 1;
  to -= to % period;

  if (prezeroing_pos >= to) {
    dout(20) << "_issue_prezero target " << to << " <= prezeroing_pos " << prezeroing_pos << dendl;
    return;
  }

  while (prezeroing_pos < to) {
    uint64_t len;
    if (prezeroing_pos % period == 0) {
      len = period;
      dout(10) << "_issue_prezero removing " << prezeroing_pos << "~" << period << " (full period)" << dendl;
    } else {
      len = period - (prezeroing_pos % period);
      dout(10) << "_issue_prezero zeroing " << prezeroing_pos << "~" << len << " (partial period)" << dendl;
    }
    SnapContext snapc;
    Context *c = new C_Journaler_Prezero(this, prezeroing_pos, len);
    filer.zero(ino, &layout, snapc, prezeroing_pos, len, g_clock.now(), 0, NULL, c);
    prezeroing_pos += len;
  }
}

void Journaler::_prezeroed(int r, uint64_t start, uint64_t len)
{
  dout(10) << "_prezeroed to " << start << "~" << len
	   << ", prezeroing/prezero was " << prezeroing_pos << "/" << prezero_pos
	   << ", pending " << pending_zero
	   << dendl;
  assert(r == 0);

  if (start == prezero_pos) {
    prezero_pos += len;
    while (!pending_zero.empty() &&
	   pending_zero.begin().get_start() == prezero_pos) {
      interval_set<uint64_t>::iterator b(pending_zero.begin());
      prezero_pos += b.get_len();
      pending_zero.erase(b);
    }

    if (waiting_for_zero) {
      waiting_for_zero = false;
      _do_flush();
    }
  } else {
    pending_zero.insert(start, len);
  }
  dout(10) << "_prezeroed prezeroing/prezero now " << prezeroing_pos << "/" << prezero_pos
	   << ", pending " << pending_zero
	   << dendl;
}



/***************** READING *******************/


class Journaler::C_Read : public Context {
  Journaler *ls;
  uint64_t offset;
public:
  bufferlist bl;
  C_Read(Journaler *l, uint64_t o) : ls(l), offset(o) {}
  void finish(int r) {
    ls->_finish_read(r, offset, bl);
  }
};

class Journaler::C_RetryRead : public Context {
  Journaler *ls;
public:
  C_RetryRead(Journaler *l) : ls(l) {}
  void finish(int r) {
    // kickstart.
    ls->_prefetch();
  }  
};

void Journaler::_finish_read(int r, uint64_t offset, bufferlist& bl)
{
  if (r < 0) {
    dout(0) << "_finish_read got error " << r << dendl;
    error = r;
    if (on_readable) {
      Context *f = on_readable;
      on_readable = 0;
      f->finish(0);
      delete f;
    }
    return;
  }
  assert(r>=0);

  dout(10) << "_finish_read got " << offset << "~" << bl.length() << dendl;
  prefetch_buf[offset].swap(bl);

  _assimilate_prefetch();
  _prefetch();
}

void Journaler::_assimilate_prefetch()
{
  bool was_readable = _is_readable();

  bool got_any = false;
  while (!prefetch_buf.empty()) {
    map<uint64_t,bufferlist>::iterator p = prefetch_buf.begin();
    if (p->first != received_pos) {
      uint64_t gap = p->first - received_pos;
      dout(10) << "_assimilate_prefetch gap of " << gap << " from received_pos " << received_pos
	       << " to first prefetched buffer " << p->first << dendl;
      break;
    }

    dout(10) << "_assimilate_prefetch " << p->first << "~" << p->second.length() << dendl;
    received_pos += p->second.length();
    read_buf.claim_append(p->second);
    assert(received_pos <= requested_pos);
    prefetch_buf.erase(p);
    got_any = true;
  }

  if (got_any)
    dout(10) << "_assimilate_prefetch read_buf now " << read_pos << "~" << read_buf.length() 
	     << ", read pointers " << read_pos << "/" << received_pos << "/" << requested_pos
	     << dendl;

  if ((got_any && !was_readable && _is_readable()) ||
      read_pos == write_pos) {
    // readable!
    dout(10) << "_finish_read now readable (or at journal end)" << dendl;
    if (on_readable) {
      Context *f = on_readable;
      on_readable = 0;
      f->finish(0);
      delete f;
    }
  }
}

void Journaler::_issue_read(uint64_t len)
{
  // make sure we're fully flushed
  _do_flush();

  // stuck at safe_pos?
  //  (this is needed if we are reading the tail of a journal we are also writing to)
  assert(requested_pos <= safe_pos);
  if (requested_pos == safe_pos) {
    dout(10) << "_issue_read requested_pos = safe_pos = " << safe_pos << ", waiting" << dendl;
    assert(write_pos > requested_pos);
    if (flush_pos == safe_pos)
      flush();
    assert(flush_pos > safe_pos);
    waitfor_safe[flush_pos].push_back(new C_RetryRead(this));
    return;
  }

  // don't read too much
  if (requested_pos + len > safe_pos) {
    len = safe_pos - requested_pos;
    dout(10) << "_issue_read reading only up to safe_pos " << safe_pos << dendl;
  }

  // go.
  dout(10) << "_issue_read reading " << requested_pos << "~" << len 
	   << ", read pointers " << read_pos << "/" << received_pos << "/" << (requested_pos+len)
	   << dendl;
  
  // step by period (object).  _don't_ do a single big filer.read()
  // here because it will wait for all object reads to complete before
  // giving us back any data.  this way we can process whatever bits
  // come in that are contiguous.
  uint64_t period = get_layout_period();
  while (len > 0) {
    uint64_t e = requested_pos + period;
    e -= e % period;
    uint64_t l = e - requested_pos;
    if (l > len)
      l = len;
    C_Read *c = new C_Read(this, requested_pos);
    filer.read(ino, &layout, CEPH_NOSNAP, requested_pos, l, &c->bl, 0, c);
    requested_pos += l;
    len -= l;
  }
}

void Journaler::_prefetch()
{
  // prefetch
  uint64_t pf;
  if (temp_fetch_len) {
    dout(10) << "_prefetch temp_fetch_len " << temp_fetch_len << dendl;
    pf = temp_fetch_len;
    temp_fetch_len = 0;
  } else {
    pf = fetch_len;
  }

  uint64_t raw_target = read_pos + pf;

  // only read full log segments
  uint64_t period = get_layout_period();
  uint64_t target = raw_target - (raw_target % period);

  // don't read past the log tail
  if (target > write_pos)
    target = write_pos;

  if (requested_pos < target) {
    uint64_t len = target - requested_pos;
    dout(10) << "_prefetch " << pf << " requested_pos " << requested_pos << " < target " << target
	     << " (" << raw_target << "), prefetching " << len << dendl;
    _issue_read(len);
  }
}

/*
 * _is_readable() - return true if next entry is ready.
 */
bool Journaler::_is_readable()
{
  // anything to read?
  if (read_pos == write_pos)
    return false;

  // have enough for entry size?
  uint32_t s = 0;
  bufferlist::iterator p = read_buf.begin();
  if (read_buf.length() >= sizeof(s))
    ::decode(s, p);

  // entry and payload?
  if (read_buf.length() >= sizeof(s) &&
      read_buf.length() >= sizeof(s) + s) 
    return true;  // yep, next entry is ready.

  // darn it!

  // partial fragment at the end?
  if (received_pos == write_pos) {
    dout(10) << "is_readable() detected partial entry at tail, adjusting write_pos to " << read_pos << dendl;

    // adjust write_pos
    prezeroing_pos = prezero_pos = write_pos = flush_pos = safe_pos = read_pos;
    assert(write_buf.length() == 0);

    // reset read state
    requested_pos = received_pos = read_pos;
    read_buf.clear();    
    
    // FIXME: truncate on disk?

    return false;
  }

  uint64_t need = (sizeof(s)+s-read_buf.length());
  if (need > fetch_len) {
    dout(10) << "_is_readable noting temp_fetch_len " << temp_fetch_len
	     << " for len " << s << " entry" << dendl;
    temp_fetch_len = need;
  }
  return false;
}

/*
 * is_readable() - kickstart prefetch, too
 */
bool Journaler::is_readable() 
{
  bool r = _is_readable();
  _prefetch();
  return r;
}


/* try_read_entry(bl)
 *  read entry into bl if it's ready.
 *  otherwise, do nothing.  (well, we'll start fetching it for good measure.)
 */
bool Journaler::try_read_entry(bufferlist& bl)
{
  if (!is_readable()) {  // this may start a read. 
    dout(10) << "try_read_entry at " << read_pos << " not readable" << dendl;
    return false;
  }
  
  uint32_t s;
  {
    bufferlist::iterator p = read_buf.begin();
    ::decode(s, p);
  }
  assert(read_buf.length() >= sizeof(s) + s);
  
  dout(10) << "try_read_entry at " << read_pos << " reading " 
	   << read_pos << "~" << (sizeof(s)+s) << " (have " << read_buf.length() << ")" << dendl;

  if (s == 0) {
    dout(0) << "try_read_entry got 0 len entry at offset " << read_pos << dendl;
    error = -EINVAL;
    return false;
  }

  // do it
  assert(bl.length() == 0);
  read_buf.splice(0, sizeof(s));
  read_buf.splice(0, s, &bl);
  read_pos += sizeof(s) + s;

  // prefetch?
  _prefetch();
  return true;
}

void Journaler::wait_for_readable(Context *onreadable)
{
  dout(10) << "wait_for_readable at " << read_pos << " onreadable " << onreadable << dendl;
  assert(!_is_readable());
  assert(on_readable == 0);
  on_readable = onreadable;
}




/***************** TRIMMING *******************/


class Journaler::C_Trim : public Context {
  Journaler *ls;
  uint64_t to;
public:
  C_Trim(Journaler *l, int64_t t) : ls(l), to(t) {}
  void finish(int r) {
    ls->_trim_finish(r, to);
  }
};

void Journaler::trim()
{
  assert(!readonly);
  uint64_t period = get_layout_period();
  uint64_t trim_to = last_committed.expire_pos;
  trim_to -= trim_to % period;
  dout(10) << "trim last_commited head was " << last_committed
	   << ", can trim to " << trim_to
	   << dendl;
  if (trim_to == 0 || trim_to == trimming_pos) {
    dout(10) << "trim already trimmed/trimming to " 
	     << trimmed_pos << "/" << trimming_pos << dendl;
    return;
  }

  if (trimming_pos > trimmed_pos) {
    dout(10) << "trim already trimming atm, try again later.  trimmed/trimming is " 
	     << trimmed_pos << "/" << trimming_pos << dendl;
    return;
  }
  
  // trim
  assert(trim_to <= write_pos);
  assert(trim_to <= expire_pos);
  assert(trim_to > trimming_pos);
  dout(10) << "trim trimming to " << trim_to 
	   << ", trimmed/trimming/expire are " 
	   << trimmed_pos << "/" << trimming_pos << "/" << expire_pos
	   << dendl;

  // delete range of objects
  uint64_t first = trimming_pos / period;
  uint64_t num = (trim_to - trimming_pos) / period;
  SnapContext snapc;
  filer.purge_range(ino, &layout, snapc, first, num, g_clock.now(), 0, 
		    new C_Trim(this, trim_to));
  trimming_pos = trim_to;  
}

void Journaler::_trim_finish(int r, uint64_t to)
{
  assert(!readonly);
  dout(10) << "_trim_finish trimmed_pos was " << trimmed_pos
	   << ", trimmed/trimming/expire now "
	   << to << "/" << trimming_pos << "/" << expire_pos
	   << dendl;
  assert(r >= 0);
  
  assert(to <= trimming_pos);
  assert(to > trimmed_pos);
  trimmed_pos = to;

  // finishers?
  while (!waitfor_trim.empty() &&
	 waitfor_trim.begin()->first <= trimmed_pos) {
    finish_contexts(waitfor_trim.begin()->second, 0);
    waitfor_trim.erase(waitfor_trim.begin());
  }
}


// eof.<|MERGE_RESOLUTION|>--- conflicted
+++ resolved
@@ -558,17 +558,12 @@
 
   if (write_pos == flush_pos) {
     assert(write_buf.length() == 0);
-<<<<<<< HEAD
     dout(10) << "flush nothing to flush, (prezeroing/prezero)/write/flush/safe pointers at "
 	     << "(" << prezeroing_pos << "/" << prezero_pos << ")/" << write_pos << "/" << flush_pos << "/" << safe_pos << dendl;
-=======
-    dout(10) << "flush nothing to flush, write pointers at "
-	     << write_pos << "/" << flush_pos << "/" << safe_pos << dendl;
     if (onsafe) {
       onsafe->finish(0);
       delete onsafe;
     }
->>>>>>> e8847b2c
   } else {
     if (1) {
       // maybe buffer
