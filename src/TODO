v0.6
/- fold observer into cmonctl/ceph?
/- osd scrub
/- async metadata

v0.7
/- smart osd sync
/- osd bug fixes
/- fast truncate
/- updated debian package
/- improved start/stop scripts
/- proc -> sysfs cleanup

v0.7.1
/- O_DIRECT
/- dentry lease renewal

v0.7.2
/- make kclient handle osd ack + sync properly
/- make fill_trace handle short traces; return short traces from mds
/- rdcap renewal
/- some mds clustering fixes
/- sysfs -> debugfs
/- queue delayed check upon receipt of unwanted, un-EXPIREABLE caps
/- init/mkfs fixes
/- warn on cmon startup if monmap doesn't match .conf
/- make kclient timeouts tunable

v0.8
<<<<<<< HEAD
- revamp client<->mds interaction wrt snapshots...
- clean up path_traverse interface, esp the usages in Server.cc
- fix up mds selection, and ESTALE handling.  
- allow mon to log messages
  - log client mount successes, failures
  - mon elections
  - ?
=======
- kill fill_trace
- return extra inode(s) in reply (namely, unlink)?
>>>>>>> 2a71709f
- store root inode on mds
- allow chmod/whatever of root inode
- piggyback lease/cap release on client_request

kclient caps
/- two session lists: dirty_caps, clean_caps
/- time out and release clean caps explicitly
/- pin dirty caps
/- don't pin clean caps
/- release on destroy_inode
/- implement write_inode?
/- hold a pin_ref for request r_inode or r_locked_dir.
/- flush dirty caps to auth mds only.  resend on cap import.
- reflush caps on mds recovery, cap migration.
/- cap (release) reservations
/- size limit on readdir result, partial dirfrag readdir
/- revisit unmount
/- make request paths relative to a non-snapshotted inode.
- fix nfs exportin

- ENOSPC
- flock

- fully async file creation
- cas?

big items
- finish client failure recovery (reconnect after long eviction; and slow delayed reconnect)
- ENOSPC
  - space reservation in ObjectStore, redeemed by Transactions?
  - reserved as PG goes active; reservation canceled when pg goes inactive
  - something similar during recovery
  - ?
- repair
- enforceable quotas?
- mds security enforcement
- client, user authentication
- cas
- osd failure declarations


repair
- are we concerned about
  - scrubbing
  - reconstruction after loss of subset of cdirs
  - reconstruction after loss of md log
- data object 
  - path backpointers?
  - parent dir pointer?
- cdir objects
  - parent dir pointer
    - update on rename?  or on cdir store?
      on cdir store is sufficient if mdlog survives...
  - or what the hell, full trace?
- mds scrubbing


kernel client
- unwind writeback start error in addr.c (see fixme)... by redirtying pages?
- inotify for updates from other clients?
- optional or no fill_trace?
- flock, fnctl locks
- async xattrs
- avoid pinning inodes with expireable caps?
- ACLs
- make writepages maybe skip pages with errors?
  - EIO, or ENOSPC?
  - ... writeback vs ENOSPC vs flush vs close()... hrm...
- set mapping bits for ENOSPC, EIO?
- fix readdir vs fragment race by keeping a separate frag pos, and ignoring dentries below it
- reconnect after being disconnected from the mds
- should we try to ref CAP_PIN on special inodes that are open?  

vfs issues
- real_lookup() race:
  1- hash lookup find no dentry
  2- real_lookup() takes dir i_mutex, but then finds a dentry
  3- drops mutex, then calld d_revalidate.  if that fails, we return ENOENT (instead of looping?)
- vfs_rename_dir()
- a getattr mask would be really nice

filestore
- make min sync interval self-tuning (ala xfs, ext3?)
- get file csum?

btrfs
- clone compressed inline extents
- ioctl to pull out data csum?


userspace client
- handle session STALE
- time out caps, wake up waiters on renewal
  - link caps with mds session
- validate dn leases
- fix lease validation to check session ttl
- clean up ll_ interface, now that we have leases!
- clean up client mds session vs mdsmap behavior?
- stop using mds's inode_t?
- fix readdir vs fragment race by keeping a separate frag pos, and ignoring dentries below it

mds
- file recovery maybe needs to scan entire file range for a truncation event?  (and object attr maybe needs file offset, not object offset, or original truncation?)
- on replay, but dirty scatter replicas on lists so that they get flushed?  or does rejoin handle that?
- take some care with replayed client requests vs new requests
- linkage vs cdentry replicas and remote rename....
- make recovery work with early replies
  - purge each session's unused preallocated inodes
- file size recovery gives (wrong) 4MB-increment results?
- hard link backpointers
  - anchor source dir
  - build snaprealm for any hardlinked file
  - include snaps for all (primary+remote) parents
- how do we properly clean up inodes when doing a snap purge?
  - when they are mid-recover?  see 136470cf7ca876febf68a2b0610fa3bb77ad3532
- what if a recovery is queued, or in progress, and the inode is then cowed?  can that happen?  
- proper handling of cache expire messages during rejoin phase?
  -> i think cache expires are fine; the rejoin_ack handler just has to behave if rejoining items go missing
- add an up:shadow mode?
  - tail the mds log as it is written
  - periodically check head so that we trim, too
- rename: importing inode... also journal imported client map?
- rerun destro trace against latest, with various journal lengths
- cap/lease length heuristics
  - mds lock last_change stamp?
- handle slow client reconnect (i.e. after mds has gone active)
- fix reconnect/rejoin open file weirdness
- anchor_destroy needs to xlock linklock.. which means it needs a Mutation wrapper?
  - ... when it gets a caller.. someday..
- FIXME how to journal/store root and stray inode content? 
  - in particular, i care about dirfragtree.. get it on rejoin?
  - and dir sizes, if i add that... also on rejoin?
- add FILE_CAP_EXTEND capability bit


journaler
- fix up for large events (e.g. imports)
- use set_floor_and_read for safe takeover from possibly-not-quite-dead otherguy.
- should we pad with zeros to avoid splitting individual entries?
  - make it a g_conf flag?
  - have to fix reader to skip over zeros (either <4 bytes for size, or zeroed sizes)
- need to truncate at detected (valid) write_pos to clear out any other partial trailing writes


mon
- paxos need to clean up old states.
  - default: simple max of (state count, min age), so that we have at least N hours of history, say?
  - osd map: trim only old maps < oldest "in" osd up_from

osdmon
- monitor needs to monitor some osds...

pgmon
/- include osd vector with pg state
  - check for orphan pgs
- monitor pg states, notify on out?
- watch osd utilization; adjust overload in cluster map

crush
- allow forcefeed for more complicated rule structures.  (e.g. make force_stack a list< set<int> >)

osd
- pg split should be a work queue
- pg split needs to fix up pg stats.  this is tricky with the clone overlap business...
- generalize ack semantics?  or just change ack from memory to journal?  memory/journal/disk...
- rdlocks
- optimize remove wrt recovery pushes

simplemessenger
- close idle connections?

objectcacher
- read locks?
- maintain more explicit inode grouping instead of wonky hashes

cas
- chunking.  see TTTD in
   ESHGHI, K.
   A framework for analyzing and improving content-based chunking algorithms.
   Tech. Rep. HPL-2005-30(R.1), Hewlett Packard Laboratories, Palo Alto, 2005. <|MERGE_RESOLUTION|>--- conflicted
+++ resolved
@@ -27,18 +27,10 @@
 /- make kclient timeouts tunable
 
 v0.8
-<<<<<<< HEAD
 - revamp client<->mds interaction wrt snapshots...
 - clean up path_traverse interface, esp the usages in Server.cc
 - fix up mds selection, and ESTALE handling.  
-- allow mon to log messages
-  - log client mount successes, failures
-  - mon elections
-  - ?
-=======
-- kill fill_trace
 - return extra inode(s) in reply (namely, unlink)?
->>>>>>> 2a71709f
 - store root inode on mds
 - allow chmod/whatever of root inode
 - piggyback lease/cap release on client_request
