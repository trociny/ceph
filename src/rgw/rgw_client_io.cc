// -*- mode:C++; tab-width:8; c-basic-offset:2; indent-tabs-mode:t -*-
// vim: ts=8 sw=2 smarttab

#include <stdio.h>
#include <stdlib.h>
#include <stdarg.h>

#include "rgw_client_io.h"

#define dout_subsys ceph_subsys_rgw

void RGWClientIO::init(CephContext *cct) {
  init_env(cct);

  if (cct->_conf->subsys.should_gather(ceph_subsys_rgw, 20)) {
    std::map<string, string, ltstr_nocase>& env_map = env.get_map();
    std::map<string, string, ltstr_nocase>::iterator iter = env_map.begin();

    for (iter = env_map.begin(); iter != env_map.end(); ++iter) {
      ldout(cct, 20) << iter->first << "=" << iter->second << dendl;
    }
  }
}

int RGWStreamIO::print(const char *format, ...)
{
#define LARGE_ENOUGH 128
  int size = LARGE_ENOUGH;

  va_list ap;

  while(1) {
    char buf[size];
    va_start(ap, format);
    int ret = vsnprintf(buf, size, format, ap);
    va_end(ap);

    if (ret >= 0 && ret < size) {
      return write(buf, ret);
    }

    if (ret >= 0)
      size = ret + 1;
    else
      size *= 2;
  }

  /* not reachable */
}

int RGWStreamIO::write(const char *buf, int len)
{
  if (len == 0) {
    return 0;
  }

  int ret = write_data(buf, len);
  if (ret < 0)
    return ret;

  if (account())
    bytes_sent += ret;

  if (ret < len) {
    /* sent less than tried to send, error out */
    return -EIO;
  }

  return 0;
}

<<<<<<< HEAD
int RGWStreamIO::read(char *buf, int max, int *actual)
=======

int RGWClientIO::read(char *buf, int max, int *actual, bool hash /* = false */)
>>>>>>> ce421725
{
  int ret = read_data(buf, max);
  if (ret < 0)
    return ret;

  *actual = ret;

  bytes_received += *actual;

  if (hash) {
    if (!sha256_hash) {
      sha256_hash = calc_hash_sha256_open_stream();
    }
    calc_hash_sha256_update_stream(sha256_hash, buf, *actual);
  }

  return 0;
<<<<<<< HEAD
=======
}


string RGWClientIO::grab_aws4_sha256_hash()
{
  return calc_hash_sha256_close_stream(&sha256_hash);
>>>>>>> ce421725
}<|MERGE_RESOLUTION|>--- conflicted
+++ resolved
@@ -69,12 +69,7 @@
   return 0;
 }
 
-<<<<<<< HEAD
-int RGWStreamIO::read(char *buf, int max, int *actual)
-=======
-
-int RGWClientIO::read(char *buf, int max, int *actual, bool hash /* = false */)
->>>>>>> ce421725
+int RGWStreamIO::read(char *buf, int max, int *actual, bool hash /* = false */)
 {
   int ret = read_data(buf, max);
   if (ret < 0)
@@ -92,13 +87,9 @@
   }
 
   return 0;
-<<<<<<< HEAD
-=======
 }
 
-
-string RGWClientIO::grab_aws4_sha256_hash()
+string RGWStreamIO::grab_aws4_sha256_hash()
 {
   return calc_hash_sha256_close_stream(&sha256_hash);
->>>>>>> ce421725
 }